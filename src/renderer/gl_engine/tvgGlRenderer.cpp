/*
 * Copyright (c) 2020 - 2024 the ThorVG project. All rights reserved.

 * Permission is hereby granted, free of charge, to any person obtaining a copy
 * of this software and associated documentation files (the "Software"), to deal
 * in the Software without restriction, including without limitation the rights
 * to use, copy, modify, merge, publish, distribute, sublicense, and/or sell
 * copies of the Software, and to permit persons to whom the Software is
 * furnished to do so, subject to the following conditions:

 * The above copyright notice and this permission notice shall be included in all
 * copies or substantial portions of the Software.

 * THE SOFTWARE IS PROVIDED "AS IS", WITHOUT WARRANTY OF ANY KIND, EXPRESS OR
 * IMPLIED, INCLUDING BUT NOT LIMITED TO THE WARRANTIES OF MERCHANTABILITY,
 * FITNESS FOR A PARTICULAR PURPOSE AND NONINFRINGEMENT. IN NO EVENT SHALL THE
 * AUTHORS OR COPYRIGHT HOLDERS BE LIABLE FOR ANY CLAIM, DAMAGES OR OTHER
 * LIABILITY, WHETHER IN AN ACTION OF CONTRACT, TORT OR OTHERWISE, ARISING FROM,
 * OUT OF OR IN CONNECTION WITH THE SOFTWARE OR THE USE OR OTHER DEALINGS IN THE
 * SOFTWARE.
 */

#include "tvgMath.h"
#include "tvgGlRenderer.h"
#include "tvgGlGpuBuffer.h"
#include "tvgGlGeometry.h"
#include "tvgGlRenderTask.h"
#include "tvgGlProgram.h"
#include "tvgGlShaderSrc.h"

/************************************************************************/
/* Internal Class Implementation                                        */
/************************************************************************/

#define NOISE_LEVEL 0.5f

static int32_t initEngineCnt = false;
static int32_t rendererCnt = 0;


static void _termEngine()
{
    if (rendererCnt > 0) return;

    //TODO: Clean up global resources
}


void GlRenderer::clearDisposes()
{
    if (mDisposed.textures.count > 0) {
        glDeleteTextures(mDisposed.textures.count, mDisposed.textures.data);
        mDisposed.textures.clear();
    }
}


GlRenderer::GlRenderer() :mGpuBuffer(new GlStageBuffer), mPrograms(), mComposePool()
{
}


GlRenderer::~GlRenderer()
{
    for (uint32_t i = 0; i < mComposePool.count; i++) {
        if (mComposePool[i]) delete mComposePool[i];
    }

    for (uint32_t i = 0; i < mBlendPool.count; i++) {
        if (mBlendPool[i]) delete mBlendPool[i];
    }

    --rendererCnt;

    if (rendererCnt == 0 && initEngineCnt == 0) _termEngine();
}


void GlRenderer::initShaders()
{
    // Solid Color Renderer
    mPrograms.push_back(make_unique<GlProgram>(GlShader::gen(COLOR_VERT_SHADER, COLOR_FRAG_SHADER)));

    // Linear Gradient Renderer
    mPrograms.push_back(make_unique<GlProgram>(GlShader::gen(GRADIENT_VERT_SHADER, LINEAR_GRADIENT_FRAG_SHADER)));

    // Radial Gradient Renderer
    mPrograms.push_back(make_unique<GlProgram>(GlShader::gen(GRADIENT_VERT_SHADER, RADIAL_GRADIENT_FRAG_SHADER)));

    // image Renderer
    mPrograms.push_back(make_unique<GlProgram>(GlShader::gen(IMAGE_VERT_SHADER, IMAGE_FRAG_SHADER)));

    // compose Renderer
    mPrograms.push_back(make_unique<GlProgram>(GlShader::gen(MASK_VERT_SHADER, MASK_ALPHA_FRAG_SHADER)));
    mPrograms.push_back(make_unique<GlProgram>(GlShader::gen(MASK_VERT_SHADER, MASK_INV_ALPHA_FRAG_SHADER)));
    mPrograms.push_back(make_unique<GlProgram>(GlShader::gen(MASK_VERT_SHADER, MASK_LUMA_FRAG_SHADER)));
    mPrograms.push_back(make_unique<GlProgram>(GlShader::gen(MASK_VERT_SHADER, MASK_INV_LUMA_FRAG_SHADER)));
    mPrograms.push_back(make_unique<GlProgram>(GlShader::gen(MASK_VERT_SHADER, MASK_ADD_FRAG_SHADER)));
    mPrograms.push_back(make_unique<GlProgram>(GlShader::gen(MASK_VERT_SHADER, MASK_SUB_FRAG_SHADER)));
    mPrograms.push_back(make_unique<GlProgram>(GlShader::gen(MASK_VERT_SHADER, MASK_INTERSECT_FRAG_SHADER)));
    mPrograms.push_back(make_unique<GlProgram>(GlShader::gen(MASK_VERT_SHADER, MASK_DIFF_FRAG_SHADER)));
    // stencil Renderer
    mPrograms.push_back(make_unique<GlProgram>(GlShader::gen(STENCIL_VERT_SHADER, STENCIL_FRAG_SHADER)));
    // blit Renderer
    mPrograms.push_back(make_unique<GlProgram>(GlShader::gen(BLIT_VERT_SHADER, BLIT_FRAG_SHADER)));

    // complex blending Renderer
    mPrograms.push_back(make_unique<GlProgram>(GlShader::gen(MASK_VERT_SHADER, MULTIPLY_BLEND_FRAG)));
    mPrograms.push_back(make_unique<GlProgram>(GlShader::gen(MASK_VERT_SHADER, SCREEN_BLEND_FRAG)));
    mPrograms.push_back(make_unique<GlProgram>(GlShader::gen(MASK_VERT_SHADER, OVERLAY_BLEND_FRAG)));
    mPrograms.push_back(make_unique<GlProgram>(GlShader::gen(MASK_VERT_SHADER, COLOR_DODGE_BLEND_FRAG)));
    mPrograms.push_back(make_unique<GlProgram>(GlShader::gen(MASK_VERT_SHADER, COLOR_BURN_BLEND_FRAG)));
    mPrograms.push_back(make_unique<GlProgram>(GlShader::gen(MASK_VERT_SHADER, HARD_LIGHT_BLEND_FRAG)));
    mPrograms.push_back(make_unique<GlProgram>(GlShader::gen(MASK_VERT_SHADER, SOFT_LIGHT_BLEND_FRAG)));
    mPrograms.push_back(make_unique<GlProgram>(GlShader::gen(MASK_VERT_SHADER, DIFFERENCE_BLEND_FRAG)));
    mPrograms.push_back(make_unique<GlProgram>(GlShader::gen(MASK_VERT_SHADER, EXCLUSION_BLEND_FRAG)));
}


void GlRenderer::drawPrimitive(GlShape& sdata, uint8_t r, uint8_t g, uint8_t b, uint8_t a, RenderUpdateFlag flag, int32_t depth)
{
    auto vp = currentPass()->getViewport();
    auto bbox = sdata.geometry->getViewport();

    bbox.intersect(vp);

    bool complexBlend = beginComplexBlending(bbox, sdata.geometry->getBounds());

    if (complexBlend) {
        vp = currentPass()->getViewport();
        bbox.intersect(vp);
    }

    auto x = bbox.x - vp.x;
    auto y = bbox.y - vp.y;
    auto w = bbox.w;
    auto h = bbox.h;

    GlRenderTask* task = nullptr;
    if (mBlendMethod != BlendMethod::Normal && !complexBlend) task = new GlSimpleBlendTask(mBlendMethod, mPrograms[RT_Color].get());
    else task = new GlRenderTask(mPrograms[RT_Color].get());

    task->setDrawDepth(depth);

    if (!sdata.geometry->draw(task, mGpuBuffer.get(), flag)) {
        delete task;
        return;
    }

    task->setViewport(RenderRegion {
        x,
        vp.h - y - h,
        w,
        h
    });

    GlRenderTask* stencilTask = nullptr;

    GlStencilMode stencilMode = sdata.geometry->getStencilMode(flag);
    if (stencilMode != GlStencilMode::None) {
        stencilTask = new GlRenderTask(mPrograms[RT_Stencil].get(), task);
        stencilTask->setDrawDepth(depth);
    }

    a = MULTIPLY(a, sdata.opacity);

    if (flag & RenderUpdateFlag::Stroke) {
        float strokeWidth = sdata.rshape->strokeWidth() * sdata.geometry->getTransformMatrix().e11;
        if (strokeWidth < MIN_GL_STROKE_WIDTH) {
            float alpha = strokeWidth / MIN_GL_STROKE_WIDTH;
            a = MULTIPLY(a, static_cast<uint8_t>(alpha * 255));
        }
    }

    // matrix buffer
    {
        const auto& matrix = sdata.geometry->getTransformMatrix();

        float matrix44[16];

        currentPass()->getMatrix(matrix44, matrix);

        uint32_t loc = task->getProgram()->getUniformBlockIndex("Matrix");

        uint32_t viewOffset = mGpuBuffer->push(matrix44, 16 * sizeof(float), true);

        task->addBindResource(GlBindingResource{
            0,
            loc,
            mGpuBuffer->getBufferId(),
            viewOffset,
            16 * sizeof(float),
        });

        if (stencilTask) {
            stencilTask->addBindResource(GlBindingResource{
                0,
                static_cast<uint32_t>(stencilTask->getProgram()->getUniformBlockIndex("Matrix")),
                mGpuBuffer->getBufferId(),
                viewOffset,
                16 * sizeof(float),
            });
        }
    }
    // color
    {
        float color[4] = {r / 255.f, g / 255.f, b / 255.f, a / 255.f};

        uint32_t loc = task->getProgram()->getUniformBlockIndex("ColorInfo");

        task->addBindResource(GlBindingResource{
            1,
            loc,
            mGpuBuffer->getBufferId(),
            mGpuBuffer->push(color, 4 * sizeof(float), true),
            4 * sizeof(float),
        });
    }

    if (stencilTask) {
        currentPass()->addRenderTask(new GlStencilCoverTask(stencilTask, task, stencilMode));
    } else {
        currentPass()->addRenderTask(task);
    }

    if (complexBlend) {
        auto task = new GlRenderTask(mPrograms[RT_Stencil].get());
        sdata.geometry->draw(task, mGpuBuffer.get(), flag);

        endBlendingCompose(task, sdata.geometry->getTransformMatrix());
    }
}


void GlRenderer::drawPrimitive(GlShape& sdata, const Fill* fill, RenderUpdateFlag flag, int32_t depth)
{
<<<<<<< HEAD

    auto vp = currentPass()->getViewport();
=======
    const auto& vp = currentPass()->getViewport();
>>>>>>> 9c5933a4
    auto bbox = sdata.geometry->getViewport();

    bbox.intersect(vp);

    const Fill::ColorStop* stops = nullptr;
    auto stopCnt = min(fill->colorStops(&stops),
                       static_cast<uint32_t>(MAX_GRADIENT_STOPS));
    if (stopCnt < 2) return;

    GlRenderTask* task = nullptr;

    if (fill->type() == Type::LinearGradient) {
        task = new GlRenderTask(mPrograms[RT_LinGradient].get());
    } else if (fill->type() == Type::RadialGradient) {
        task = new GlRenderTask(mPrograms[RT_RadGradient].get());
    } else {
        return;
    }

    task->setDrawDepth(depth);

    if (!sdata.geometry->draw(task, mGpuBuffer.get(), flag)) {
        delete task;
        return;
    }

    bool complexBlend = beginComplexBlending(bbox, sdata.geometry->getBounds());

    if (complexBlend) vp = currentPass()->getViewport();

    auto x = bbox.x - vp.x;
    auto y = bbox.y - vp.y;

    task->setViewport(RenderRegion {
        x,
        vp.h - y - bbox.h,
        bbox.w,
        bbox.h
    });

    GlRenderTask* stencilTask = nullptr;
    GlStencilMode stencilMode = sdata.geometry->getStencilMode(flag);
    if (stencilMode != GlStencilMode::None) {
        stencilTask = new GlRenderTask(mPrograms[RT_Stencil].get(), task);
        stencilTask->setDrawDepth(depth);
    }

    // matrix buffer
    {
        const auto& matrix = sdata.geometry->getTransformMatrix();

        auto gradientTransform = fill->transform();
        float invMat4[16];
        if (!identity(const_cast<const Matrix*>(&gradientTransform))) {
            Matrix inv{};
            inverse(&gradientTransform  , &inv);

            GET_MATRIX44(inv, invMat4);
        } else {
            memset(invMat4, 0, 16 * sizeof(float));
            invMat4[0] = 1.f;
            invMat4[5] = 1.f;
            invMat4[10] = 1.f;
            invMat4[15] = 1.f;
        }

        float matrix44[16];

        currentPass()->getMatrix(matrix44, matrix);

        uint32_t loc = task->getProgram()->getUniformBlockIndex("Matrix");

        uint32_t viewOffset = mGpuBuffer->push(matrix44, 16 * sizeof(float), true);

        task->addBindResource(GlBindingResource{
            0,
            loc,
            mGpuBuffer->getBufferId(),
            viewOffset,
            16 * sizeof(float),
        });

        if (stencilTask) {
            stencilTask->addBindResource(GlBindingResource{
                0,
                static_cast<uint32_t>(stencilTask->getProgram()->getUniformBlockIndex("Matrix")),
                mGpuBuffer->getBufferId(),
                viewOffset,
                16 * sizeof(float),
            });
        }

        loc = task->getProgram()->getUniformBlockIndex("InvMatrix");
        viewOffset = mGpuBuffer->push(invMat4, 16 * sizeof(float), true);

        task->addBindResource(GlBindingResource{
            1,
            loc,
            mGpuBuffer->getBufferId(),
            viewOffset,
            16 * sizeof(float),
        });
    }

    float alpha = 1.0f;

    if (flag & RenderUpdateFlag::GradientStroke) {
        float strokeWidth = sdata.rshape->strokeWidth();
        if (strokeWidth < MIN_GL_STROKE_WIDTH) {
            alpha = strokeWidth / MIN_GL_STROKE_WIDTH;
        }
    }

    // gradient block
    {
        GlBindingResource gradientBinding{};
        uint32_t loc = task->getProgram()->getUniformBlockIndex("GradientInfo");

        if (fill->type() == Type::LinearGradient) {
            auto linearFill = static_cast<const LinearGradient*>(fill);

            GlLinearGradientBlock gradientBlock;

            gradientBlock.nStops[1] = NOISE_LEVEL;
            gradientBlock.nStops[2] = static_cast<int32_t>(fill->spread()) * 1.f;
            uint32_t nStops = 0;
            for (uint32_t i = 0; i < stopCnt; ++i) {
                if (i > 0 && gradientBlock.stopPoints[nStops - 1] > stops[i].offset) continue;

                gradientBlock.stopPoints[i] = stops[i].offset;
                gradientBlock.stopColors[i * 4 + 0] = stops[i].r / 255.f;
                gradientBlock.stopColors[i * 4 + 1] = stops[i].g / 255.f;
                gradientBlock.stopColors[i * 4 + 2] = stops[i].b / 255.f;
                gradientBlock.stopColors[i * 4 + 3] = stops[i].a / 255.f * alpha;
                nStops++;
            }
            gradientBlock.nStops[0] = nStops * 1.f;

            float x1, x2, y1, y2;
            linearFill->linear(&x1, &y1, &x2, &y2);

            gradientBlock.startPos[0] = x1;
            gradientBlock.startPos[1] = y1;
            gradientBlock.stopPos[0] = x2;
            gradientBlock.stopPos[1] = y2;

            gradientBinding = GlBindingResource{
                2,
                loc,
                mGpuBuffer->getBufferId(),
                mGpuBuffer->push(&gradientBlock, sizeof(GlLinearGradientBlock), true),
                sizeof(GlLinearGradientBlock),
            };
        } else {
            auto radialFill = static_cast<const RadialGradient*>(fill);

            GlRadialGradientBlock gradientBlock;

            gradientBlock.nStops[1] = NOISE_LEVEL;
            gradientBlock.nStops[2] = static_cast<int32_t>(fill->spread()) * 1.f;

            uint32_t nStops = 0;
            for (uint32_t i = 0; i < stopCnt; ++i) {
                if (i > 0 && gradientBlock.stopPoints[nStops - 1] > stops[i].offset) continue; 

                gradientBlock.stopPoints[i] = stops[i].offset;
                gradientBlock.stopColors[i * 4 + 0] = stops[i].r / 255.f;
                gradientBlock.stopColors[i * 4 + 1] = stops[i].g / 255.f;
                gradientBlock.stopColors[i * 4 + 2] = stops[i].b / 255.f;
                gradientBlock.stopColors[i * 4 + 3] = stops[i].a / 255.f * alpha;
                nStops++;
            }
            gradientBlock.nStops[0] = nStops * 1.f;

            float x, y, r;
            radialFill->radial(&x, &y, &r);

            gradientBlock.centerPos[0] = x;
            gradientBlock.centerPos[1] = y;
            gradientBlock.radius[0] = r;

            gradientBinding = GlBindingResource{
                2,
                loc,
                mGpuBuffer->getBufferId(),
                mGpuBuffer->push(&gradientBlock, sizeof(GlRadialGradientBlock), true),
                sizeof(GlRadialGradientBlock),
            };
        }

        task->addBindResource(gradientBinding);
    }

    if (stencilTask) {
        currentPass()->addRenderTask(new GlStencilCoverTask(stencilTask, task, stencilMode));
    } else {
        currentPass()->addRenderTask(task);
    }

    if (complexBlend) {
        auto task = new GlRenderTask(mPrograms[RT_Stencil].get());
        sdata.geometry->draw(task, mGpuBuffer.get(), flag);

        endBlendingCompose(task, sdata.geometry->getTransformMatrix());
    }
}


void GlRenderer::drawClip(Array<RenderData>& clips)
{
    Array<float> identityVertex(4 * 2);
    float left = -1.f;
    float top = 1.f;
    float right = 1.f;
    float bottom = -1.f;

    identityVertex.push(left);
    identityVertex.push(top);
    identityVertex.push(left);
    identityVertex.push(bottom);
    identityVertex.push(right);
    identityVertex.push(top);
    identityVertex.push(right);
    identityVertex.push(bottom);

    Array<uint32_t> identityIndex(6);
    identityIndex.push(0);
    identityIndex.push(1);
    identityIndex.push(2);
    identityIndex.push(2);
    identityIndex.push(1);
    identityIndex.push(3);

    float mat4[16];
    memset(mat4, 0, sizeof(float) * 16);
    mat4[0] = 1.f;
    mat4[5] = 1.f;
    mat4[10] = 1.f;
    mat4[15] = 1.f;

    auto identityVertexOffset = mGpuBuffer->push(identityVertex.data, 8 * sizeof(float));
    auto identityIndexOffset = mGpuBuffer->push(identityIndex.data, 6 * sizeof(uint32_t));
    auto mat4Offset = mGpuBuffer->push(mat4, 16 * sizeof(float), true);

    Array<int32_t> clipDepths(clips.count);
    clipDepths.count = clips.count;

    for (int32_t i = clips.count - 1; i >= 0; i--) {
        clipDepths[i] = currentPass()->nextDrawDepth();
    }

    const auto& vp = currentPass()->getViewport();

    for (uint32_t i = 0; i < clips.count; ++i) {
        auto sdata = static_cast<GlShape*>(clips[i]);

        auto clipTask = new GlRenderTask(mPrograms[RT_Stencil].get());

        clipTask->setDrawDepth(clipDepths[i]);

        sdata->geometry->draw(clipTask, mGpuBuffer.get(), RenderUpdateFlag::Path);

        auto bbox = sdata->geometry->getViewport();

        bbox.intersect(vp);

        auto x = bbox.x - vp.x;
        auto y = bbox.y - vp.y;

        clipTask->setViewport(RenderRegion {
            x,
            vp.h - y - bbox.h,
            bbox.w,
            bbox.h,
        });

        const auto& matrix = sdata->geometry->getTransformMatrix();

        float matrix44[16];

        currentPass()->getMatrix(matrix44, matrix);

        uint32_t loc = clipTask->getProgram()->getUniformBlockIndex("Matrix");

        uint32_t viewOffset = mGpuBuffer->push(matrix44, 16 * sizeof(float), true);

        clipTask->addBindResource(GlBindingResource{
            0,
            loc,
            mGpuBuffer->getBufferId(),
            viewOffset,
            16 * sizeof(float),
        });

        auto maskTask = new GlRenderTask(mPrograms[RT_Stencil].get());

        maskTask->setDrawDepth(clipDepths[i]);

        maskTask->addVertexLayout(GlVertexLayout{0, 2, 2 * sizeof(float), identityVertexOffset});
        maskTask->addBindResource(GlBindingResource{
            0,
            loc,
            mGpuBuffer->getBufferId(),
            mat4Offset, 16 * sizeof(float),
        });

        maskTask->setDrawRange(identityIndexOffset, 6);
        maskTask->setViewport(RenderRegion{0, 0, static_cast<int32_t>(vp.w), static_cast<int32_t>(vp.h)});

        currentPass()->addRenderTask(new GlClipTask(clipTask, maskTask));
    }
}

GlRenderPass* GlRenderer::currentPass()
{
    if (mRenderPassStack.empty()) return nullptr;

    return &mRenderPassStack.back();
}

bool GlRenderer::beginComplexBlending(const RenderRegion& vp, RenderRegion bounds)
{
    if (vp.w == 0 || vp.h == 0) return false;

    bounds.intersect(vp);

    if (bounds.w == 0 || bounds.h == 0) return false;

    if (mBlendMethod == BlendMethod::Normal || mBlendMethod == BlendMethod::Add || mBlendMethod == BlendMethod::Darken || mBlendMethod == BlendMethod::Lighten) return false;

    if (mBlendPool.empty()) mBlendPool.push(new GlRenderTargetPool(surface.w, surface.h));

    auto blendFbo = mBlendPool[0]->getRenderTarget(bounds);

    mRenderPassStack.emplace_back(GlRenderPass{blendFbo});

    return true;
}

void GlRenderer::endBlendingCompose(GlRenderTask* stencilTask, const Matrix& matrix)
{
    auto blendPass = std::move(mRenderPassStack.back());
    mRenderPassStack.pop_back();
    
    blendPass.setDrawDepth(currentPass()->nextDrawDepth());

    auto composeTask = blendPass.endRenderPass<GlComposeTask>(nullptr, currentPass()->getFboId());

    const auto& vp = blendPass.getViewport();
    if (mBlendPool.count < 2) mBlendPool.push(new GlRenderTargetPool(surface.w, surface.h));
    auto dstCopyFbo = mBlendPool[1]->getRenderTarget(vp);

    {
        const auto& passVp = currentPass()->getViewport();

        auto x = vp.x;
        auto y = vp.y;
        auto w = vp.w;
        auto h = vp.h;

        stencilTask->setViewport(RenderRegion{
            x,
            passVp.h - y - h,
            w,
            h,
        });
    }

    stencilTask->setDrawDepth(currentPass()->nextDrawDepth());

    {
        // set view matrix
        uint32_t loc = stencilTask->getProgram()->getUniformBlockIndex("Matrix");

        float matrix44[16];
        currentPass()->getMatrix(matrix44, matrix);
        uint32_t viewOffset = mGpuBuffer->push(matrix44, 16 * sizeof(float), true);
        stencilTask->addBindResource(GlBindingResource{
            0,
            loc,
            mGpuBuffer->getBufferId(),
            viewOffset,
            16 * sizeof(float),
        });
    }

    auto task = new GlComplexBlendTask(getBlendProgram(), currentPass()->getFbo(), dstCopyFbo, stencilTask, composeTask);

    prepareCmpTask(task, vp, blendPass.getFboWidth(), blendPass.getFboHeight());

    task->setDrawDepth(currentPass()->nextDrawDepth());

    // src and dst texture
    {
        uint32_t loc = task->getProgram()->getUniformLocation("uSrcTexture");
        task->addBindResource(GlBindingResource{1, blendPass.getFbo()->getColorTexture(), loc});
    }
    {
        uint32_t loc = task->getProgram()->getUniformLocation("uDstTexture");
        task->addBindResource(GlBindingResource{2, dstCopyFbo->getColorTexture(), loc});
    }

    currentPass()->addRenderTask(task);
}

GlProgram* GlRenderer::getBlendProgram()
{
    switch (mBlendMethod) {
        case BlendMethod::Multiply:
            return mPrograms[RT_MultiplyBlend].get();
        case BlendMethod::Screen:
            return mPrograms[RT_ScreenBlend].get();
        case BlendMethod::Overlay:
            return mPrograms[RT_OverlayBlend].get();
        case BlendMethod::ColorDodge:
            return mPrograms[RT_ColorDodgeBlend].get();
        case BlendMethod::ColorBurn:
            return mPrograms[RT_ColorBurnBlend].get();
        case BlendMethod::HardLight:
            return mPrograms[RT_HardLightBlend].get();
        case BlendMethod::SoftLight:
            return mPrograms[RT_SoftLightBlend].get();
        case BlendMethod::Difference:
            return mPrograms[RT_DifferenceBlend].get();
        case BlendMethod::Exclusion:
            return mPrograms[RT_ExclusionBlend].get();
        default:
            return nullptr;
    }
}


void GlRenderer::prepareBlitTask(GlBlitTask* task)
{
    RenderRegion region{0, 0, static_cast<int32_t>(surface.w), static_cast<int32_t>(surface.h)};
    prepareCmpTask(task, region, surface.w, surface.h);

    {
        uint32_t loc = task->getProgram()->getUniformLocation("uSrcTexture");
        task->addBindResource(GlBindingResource{0, task->getColorTexture(), loc});
    }
}


void GlRenderer::prepareCmpTask(GlRenderTask* task, const RenderRegion& vp, uint32_t cmpWidth, uint32_t cmpHeight)
{
    // we use 1:1 blit mapping since compositor fbo is same size as root fbo
    Array<float> vertices(4 * 4);

    const auto& passVp = currentPass()->getViewport();
    
    auto taskVp = vp;
    taskVp.intersect(passVp);

    auto x = taskVp.x - passVp.x;
    auto y = taskVp.y - passVp.y;
    auto w = taskVp.w;
    auto h = taskVp.h;

    float rw = static_cast<float>(passVp.w);
    float rh = static_cast<float>(passVp.h);

    float l = static_cast<float>(x);
    float t = static_cast<float>(rh - y);
    float r = static_cast<float>(x + w);
    float b = static_cast<float>(rh - y - h);

    // map vp ltrp to -1:1
    float left = (l / rw) * 2.f - 1.f;
    float top = (t / rh) * 2.f - 1.f;
    float right = (r / rw) * 2.f - 1.f;
    float bottom = (b / rh) * 2.f - 1.f;

    float uw = static_cast<float>(w) / static_cast<float>(cmpWidth);
    float uh = static_cast<float>(h) / static_cast<float>(cmpHeight);

    // left top point
    vertices.push(left);
    vertices.push(top);
    vertices.push(0.f);
    vertices.push(uh);
    // left bottom point
    vertices.push(left);
    vertices.push(bottom);
    vertices.push(0.f);
    vertices.push(0.f);
    // right top point
    vertices.push(right);
    vertices.push(top);
    vertices.push(uw);
    vertices.push(uh);
    // right bottom point
    vertices.push(right);
    vertices.push(bottom);
    vertices.push(uw);
    vertices.push(0.f);

    Array<uint32_t> indices(6);

    indices.push(0);
    indices.push(1);
    indices.push(2);
    indices.push(2);
    indices.push(1);
    indices.push(3);

    uint32_t vertexOffset = mGpuBuffer->push(vertices.data, vertices.count * sizeof(float));
    uint32_t indexOffset = mGpuBuffer->push(indices.data, indices.count * sizeof(uint32_t));

    task->addVertexLayout(GlVertexLayout{0, 2, 4 * sizeof(float), vertexOffset});
    task->addVertexLayout(GlVertexLayout{1, 2, 4 * sizeof(float), vertexOffset + 2 * sizeof(float)});

    task->setDrawRange(indexOffset, indices.count);

    task->setViewport(RenderRegion{
        x,
        static_cast<int32_t>((passVp.h - y - h)),
        w,
        h,
    });
}


void GlRenderer::endRenderPass(Compositor* cmp)
{
    auto gl_cmp = static_cast<GlCompositor*>(cmp);
    if (cmp->method != CompositeMethod::None) {
        auto self_pass = std::move(mRenderPassStack.back());
        mRenderPassStack.pop_back();

        // mask is pushed first
        auto mask_pass = std::move(mRenderPassStack.back());
        mRenderPassStack.pop_back();

        if (self_pass.isEmpty() || mask_pass.isEmpty()) return;

        GlProgram* program = nullptr;
        switch(cmp->method) {
            case CompositeMethod::ClipPath:
            case CompositeMethod::AlphaMask:
                program = mPrograms[RT_MaskAlpha].get();
                break;
            case CompositeMethod::InvAlphaMask:
                program = mPrograms[RT_MaskAlphaInv].get();
                break;
            case CompositeMethod::LumaMask:
                program = mPrograms[RT_MaskLuma].get();
                break;
            case CompositeMethod::InvLumaMask:
                program = mPrograms[RT_MaskLumaInv].get();
                break;
            case CompositeMethod::AddMask:
                program = mPrograms[RT_MaskAdd].get();
                break;
            case CompositeMethod::SubtractMask:
                program = mPrograms[RT_MaskSub].get();
                break;
            case CompositeMethod::IntersectMask:
                program = mPrograms[RT_MaskIntersect].get();
                break;
            case CompositeMethod::DifferenceMask:
                program = mPrograms[RT_MaskDifference].get();
                break;
            default:
                break;
        }

        if (program == nullptr) {
            return;
        }

        auto prev_task = mask_pass.endRenderPass<GlComposeTask>(nullptr, currentPass()->getFboId());
        prev_task->setDrawDepth(currentPass()->nextDrawDepth());
        prev_task->setRenderSize(static_cast<uint32_t>(gl_cmp->bbox.w), static_cast<uint32_t>(gl_cmp->bbox.h));
        prev_task->setViewport(gl_cmp->bbox);

        auto compose_task = self_pass.endRenderPass<GlDrawBlitTask>(program, currentPass()->getFboId());
        compose_task->setRenderSize(static_cast<uint32_t>(gl_cmp->bbox.w), static_cast<uint32_t>(gl_cmp->bbox.h));
        compose_task->setPrevTask(prev_task);

        prepareCmpTask(compose_task, gl_cmp->bbox, self_pass.getFboWidth(), self_pass.getFboHeight());

        {
            uint32_t loc = program->getUniformLocation("uSrcTexture");
            compose_task->addBindResource(GlBindingResource{0, self_pass.getTextureId(), loc});
        }

        {
            uint32_t loc = program->getUniformLocation("uMaskTexture");
            compose_task->addBindResource(GlBindingResource{1, mask_pass.getTextureId(), loc});
        }

        compose_task->setDrawDepth(currentPass()->nextDrawDepth());
        compose_task->setParentSize(static_cast<uint32_t>(currentPass()->getViewport().w), static_cast<uint32_t>(currentPass()->getViewport().h));
        currentPass()->addRenderTask(compose_task);
    } else {

        auto renderPass = std::move(mRenderPassStack.back());
        mRenderPassStack.pop_back();

        if (renderPass.isEmpty()) return;

        auto task = renderPass.endRenderPass<GlDrawBlitTask>(
            mPrograms[RT_Image].get(), currentPass()->getFboId());
        task->setRenderSize(static_cast<uint32_t>(gl_cmp->bbox.w), static_cast<uint32_t>(gl_cmp->bbox.h));
        prepareCmpTask(task, gl_cmp->bbox, renderPass.getFboWidth(), renderPass.getFboHeight());
        task->setDrawDepth(currentPass()->nextDrawDepth());

        // matrix buffer
        {
            float matrix[16];
            memset(matrix, 0, 16 * sizeof(float));
            matrix[0] = 1.f;
            matrix[5] = 1.f;
            matrix[10] = 1.f;
            matrix[15] = 1.f;
            uint32_t loc = task->getProgram()->getUniformBlockIndex("Matrix");

            task->addBindResource(GlBindingResource{
                0,
                loc,
                mGpuBuffer->getBufferId(),
                mGpuBuffer->push(matrix, 16 * sizeof(float), true),
                16 * sizeof(float),
            });
        }
        // image info
        {
            uint32_t info[4] = {ABGR8888, 0, cmp->opacity, 0};
            uint32_t loc = task->getProgram()->getUniformBlockIndex("ColorInfo");

            task->addBindResource(GlBindingResource{
                1,
                loc,
                mGpuBuffer->getBufferId(),
                mGpuBuffer->push(info, 4 * sizeof(uint32_t), true),
                4 * sizeof(uint32_t),
            });
        }
        // texture id
        {
            uint32_t loc = task->getProgram()->getUniformLocation("uTexture");
            task->addBindResource(GlBindingResource{0, renderPass.getTextureId(), loc});
        }
        task->setParentSize(static_cast<uint32_t>(currentPass()->getViewport().w), static_cast<uint32_t>(currentPass()->getViewport().h));
        currentPass()->addRenderTask(std::move(task));
    }
}



/************************************************************************/
/* External Class Implementation                                        */
/************************************************************************/


bool GlRenderer::clear()
{
    clearDisposes();

    mClearBuffer = true;
    return true;
}


bool GlRenderer::target(int32_t id, uint32_t w, uint32_t h)
{
    if (id == GL_INVALID_VALUE || w == 0 || h == 0) return false;

    surface.stride = w;
    surface.w = w;
    surface.h = h;

    mTargetFboId = static_cast<GLint>(id);

    mRootTarget = make_unique<GlRenderTarget>(surface.w, surface.h);
    mRootTarget->setViewport(RenderRegion{0, 0, static_cast<int32_t>(surface.w), static_cast<int32_t>(surface.h)});
    mRootTarget->init(mTargetFboId);

    mRenderPassStack.clear();
    mComposeStack.clear();

    for (uint32_t i = 0; i < mComposePool.count; i++) delete mComposePool[i];
    for (uint32_t i = 0; i < mBlendPool.count; i++) delete mBlendPool[i];

    mComposePool.clear();
    mBlendPool.clear();

    return true;
}


bool GlRenderer::sync()
{
    //nothing to be done.
    if (mRenderPassStack.size() == 0) return true;

    // Blend function for straight alpha
    GL_CHECK(glBlendFunc(GL_ONE, GL_ONE_MINUS_SRC_ALPHA));
    GL_CHECK(glEnable(GL_BLEND));
    GL_CHECK(glEnable(GL_SCISSOR_TEST));
    GL_CHECK(glCullFace(GL_FRONT_AND_BACK));
    GL_CHECK(glFrontFace(GL_CCW));
    GL_CHECK(glEnable(GL_DEPTH_TEST));
    GL_CHECK(glDepthFunc(GL_GREATER));

    auto task = mRenderPassStack.front().endRenderPass<GlBlitTask>(mPrograms[RT_Blit].get(), mTargetFboId);

    prepareBlitTask(task);

    task->mClearBuffer = mClearBuffer;
    task->setTargetViewport(RenderRegion{0, 0, static_cast<int32_t>(surface.w), static_cast<int32_t>(surface.h)});

    mGpuBuffer->flushToGPU();
    mGpuBuffer->bind();

    task->run();

    mGpuBuffer->unbind();

    GL_CHECK(glDisable(GL_SCISSOR_TEST));

    mRenderPassStack.clear();

    clearDisposes();

    delete task;

    return true;
}


RenderRegion GlRenderer::region(RenderData data)
{
    if (currentPass()->isEmpty()) return RenderRegion{0, 0, 0, 0};

    auto shape = reinterpret_cast<GlShape*>(data);
    auto bounds = shape->geometry->getBounds();

    auto const& vp = currentPass()->getViewport();
    bounds.intersect(vp);

    return bounds;
}


bool GlRenderer::preRender()
{
    if (mPrograms.size() == 0)
    {
        initShaders();
    }

    mRenderPassStack.emplace_back(GlRenderPass(mRootTarget.get()));

    return true;
}


bool GlRenderer::postRender()
{
    return true;
}


Compositor* GlRenderer::target(const RenderRegion& region, TVG_UNUSED ColorSpace cs)
{
    auto vp = region;
    if (currentPass()->isEmpty()) return nullptr;

    vp.intersect(currentPass()->getViewport());

    mComposeStack.emplace_back(make_unique<GlCompositor>(vp));
    return mComposeStack.back().get();
}


bool GlRenderer::beginComposite(Compositor* cmp, CompositeMethod method, uint8_t opacity)
{
    if (!cmp) return false;

    cmp->method = method;
    cmp->opacity = opacity;

    uint32_t index = mRenderPassStack.size() - 1;

    if (index >= mComposePool.count) {
        mComposePool.push( new GlRenderTargetPool(surface.w, surface.h));
    }

    auto glCmp = static_cast<GlCompositor*>(cmp);

    if (glCmp->bbox.w > 0 && glCmp->bbox.h > 0) {
        auto renderTarget = mComposePool[index]->getRenderTarget(glCmp->bbox);
        mRenderPassStack.emplace_back(GlRenderPass(renderTarget));
    } else {
        // empty render pass
        mRenderPassStack.emplace_back(GlRenderPass(nullptr));
    }

    return true;
}


bool GlRenderer::endComposite(Compositor* cmp)
{
    if (mComposeStack.empty()) return false;
    if (mComposeStack.back().get() != cmp) return false;

    // end current render pass;
    auto currCmp  = std::move(mComposeStack.back());
    mComposeStack.pop_back();

    assert(cmp == currCmp.get());

    endRenderPass(currCmp.get());

    return true;
}


ColorSpace GlRenderer::colorSpace()
{
    return ColorSpace::Unsupported;
}


const Surface* GlRenderer::mainSurface()
{
    return &surface;
}


bool GlRenderer::blend(BlendMethod method)
{
    if (method == mBlendMethod) return true;

    mBlendMethod = method;

    return true;
}


bool GlRenderer::renderImage(void* data)
{
    auto sdata = static_cast<GlShape*>(data);

    if (!sdata) return false;

    if (currentPass()->isEmpty()) return true;

    if ((sdata->updateFlag & RenderUpdateFlag::Image) == 0) return true;
    auto vp = currentPass()->getViewport();

    auto bbox = sdata->geometry->getViewport();

    bbox.intersect(vp);

    if (bbox.w <= 0 || bbox.h <= 0) return true;

    auto x = bbox.x - vp.x;
    auto y = bbox.y - vp.y;


    int32_t drawDepth = currentPass()->nextDrawDepth();

    if (!sdata->clips.empty()) drawClip(sdata->clips);

    auto task = new GlRenderTask(mPrograms[RT_Image].get());
    task->setDrawDepth(drawDepth);

    if (!sdata->geometry->draw(task, mGpuBuffer.get(), RenderUpdateFlag::Image)) {
        delete task;
        return true;
    }

    bool complexBlend = beginComplexBlending(bbox, sdata->geometry->getBounds());

    if (complexBlend) vp = currentPass()->getViewport();

    // matrix buffer
    {
        const auto& matrix = sdata->geometry->getTransformMatrix();

        float matrix44[16];

        currentPass()->getMatrix(matrix44, matrix);

        uint32_t loc = task->getProgram()->getUniformBlockIndex("Matrix");

        task->addBindResource(GlBindingResource{
            0,
            loc,
            mGpuBuffer->getBufferId(),
            mGpuBuffer->push(matrix44, 16 * sizeof(float), true),
            16 * sizeof(float),
        });
    }
    // image info
    {
        uint32_t info[4] = {sdata->texColorSpace, sdata->texFlipY, sdata->opacity, 0};
        uint32_t loc = task->getProgram()->getUniformBlockIndex("ColorInfo");

        task->addBindResource(GlBindingResource{
            1,
            loc,
            mGpuBuffer->getBufferId(),
            mGpuBuffer->push(info, 4 * sizeof(uint32_t), true),
            4 * sizeof(uint32_t),
        });
    }
    // texture id
    {
        uint32_t loc = task->getProgram()->getUniformLocation("uTexture");
        task->addBindResource(GlBindingResource{0, sdata->texId, loc});
    }

    task->setViewport(RenderRegion{
        x,
        vp.h - y - bbox.h,
        bbox.w,
        bbox.h
    });

    currentPass()->addRenderTask(task);

    if (complexBlend) {
        auto task = new GlRenderTask(mPrograms[RT_Stencil].get());
        sdata->geometry->draw(task, mGpuBuffer.get(), RenderUpdateFlag::Image);

        endBlendingCompose(task, sdata->geometry->getTransformMatrix());
    }

    return true;
}


bool GlRenderer::renderShape(RenderData data)
{
    auto sdata = static_cast<GlShape*>(data);

    if (currentPass()->isEmpty()) return true;

    if (sdata->updateFlag == RenderUpdateFlag::None) return true;

    const auto& vp = currentPass()->getViewport();

    auto bbox = sdata->geometry->getViewport();
    bbox.intersect(vp);

    if (bbox.w <= 0 || bbox.h <= 0) return true;

    uint8_t r = 0, g = 0, b = 0, a = 0;
    int32_t drawDepth1 = 0, drawDepth2 = 0;

    size_t flags = static_cast<size_t>(sdata->updateFlag);

    if (flags == 0) return false;

    if (flags & (RenderUpdateFlag::Gradient | RenderUpdateFlag::Color)) drawDepth1 = currentPass()->nextDrawDepth();

    if (flags & (RenderUpdateFlag::Stroke | RenderUpdateFlag::GradientStroke)) drawDepth2 = currentPass()->nextDrawDepth();


    if (!sdata->clips.empty()) drawClip(sdata->clips);

    if (flags & (RenderUpdateFlag::Color | RenderUpdateFlag::Gradient))
    {
        auto gradient = sdata->rshape->fill;
        if (gradient) drawPrimitive(*sdata, gradient, RenderUpdateFlag::Gradient, drawDepth1);
        else {
            sdata->rshape->fillColor(&r, &g, &b, &a);
            if (a > 0)
            {
                drawPrimitive(*sdata, r, g, b, a, RenderUpdateFlag::Color, drawDepth1);
            }
        }
    }

    if (flags & (RenderUpdateFlag::Stroke | RenderUpdateFlag::GradientStroke))
    {
        auto gradient =  sdata->rshape->strokeFill();
        if (gradient) {
            drawPrimitive(*sdata, gradient, RenderUpdateFlag::GradientStroke, drawDepth2);
        } else {
            if (sdata->rshape->strokeFill(&r, &g, &b, &a) && a > 0)
            {
                drawPrimitive(*sdata, r, g, b, a, RenderUpdateFlag::Stroke, drawDepth2);
            }
        }
    }

    return true;
}


void GlRenderer::dispose(RenderData data)
{
    auto sdata = static_cast<GlShape*>(data);
    if (!sdata) return;

    //dispose the non thread-safety resources on clearDisposes() call
    if (sdata->texId) {
        ScopedLock lock(mDisposed.key);
        mDisposed.textures.push(sdata->texId);
    }

    delete sdata;
}

static GLuint _genTexture(Surface* image)
{
    GLuint tex = 0;

    GL_CHECK(glGenTextures(1, &tex));

    GL_CHECK(glBindTexture(GL_TEXTURE_2D, tex));
    GL_CHECK(glTexImage2D(GL_TEXTURE_2D, 0, GL_RGBA8, image->w, image->h, 0, GL_RGBA, GL_UNSIGNED_BYTE, image->data));

    GL_CHECK(glTexParameteri(GL_TEXTURE_2D, GL_TEXTURE_WRAP_S, GL_CLAMP_TO_EDGE));
    GL_CHECK(glTexParameteri(GL_TEXTURE_2D, GL_TEXTURE_WRAP_T, GL_CLAMP_TO_EDGE));
    GL_CHECK(glTexParameteri(GL_TEXTURE_2D, GL_TEXTURE_MIN_FILTER, GL_LINEAR));
    GL_CHECK(glTexParameteri(GL_TEXTURE_2D, GL_TEXTURE_MAG_FILTER, GL_LINEAR));

    GL_CHECK(glBindTexture(GL_TEXTURE_2D, 0));

    return tex;
}


RenderData GlRenderer::prepare(Surface* image, RenderData data, const Matrix& transform, Array<RenderData>& clips, uint8_t opacity, RenderUpdateFlag flags)
{
    if (flags == RenderUpdateFlag::None) return data;

    auto sdata = static_cast<GlShape*>(data);

    if (!sdata) sdata = new GlShape;

    sdata->viewWd = static_cast<float>(surface.w);
    sdata->viewHt = static_cast<float>(surface.h);
    sdata->updateFlag = RenderUpdateFlag::Image;

    if (sdata->texId == 0) {
        sdata->texId = _genTexture(image);
        sdata->opacity = opacity;
        sdata->texColorSpace = image->cs;
        sdata->texFlipY = 1;
        sdata->geometry = make_unique<GlGeometry>();
    }

    sdata->geometry->updateTransform(transform);
    sdata->geometry->setViewport(mViewport);

    sdata->geometry->tesselate(image, flags);

    if (!clips.empty()) sdata->clips.push(clips);

    return sdata;
}


RenderData GlRenderer::prepare(const RenderShape& rshape, RenderData data, const Matrix& transform, Array<RenderData>& clips, uint8_t opacity, RenderUpdateFlag flags, bool clipper)
{
    // If prepare for clip, only path is meaningful.
    if (clipper) flags = RenderUpdateFlag::Path;

    //prepare shape data
    GlShape* sdata = static_cast<GlShape*>(data);
    if (!sdata) {
        sdata = new GlShape;
        sdata->rshape = &rshape;
    }

    sdata->viewWd = static_cast<float>(surface.w);
    sdata->viewHt = static_cast<float>(surface.h);
    sdata->updateFlag = RenderUpdateFlag::None;

    sdata->geometry = make_unique<GlGeometry>();
    sdata->opacity = opacity;

    //invisible?
    uint8_t alphaF = 0, alphaS = 0;
    rshape.fillColor(nullptr, nullptr, nullptr, &alphaF);
    rshape.strokeFill(nullptr, nullptr, nullptr, &alphaS);

    if ( ((flags & RenderUpdateFlag::Gradient) == 0) &&
         ((flags & RenderUpdateFlag::Color) && alphaF == 0) &&
         ((flags & RenderUpdateFlag::Stroke) && alphaS == 0) )
    {
        return sdata;
    }

    if (clipper) {
        sdata->updateFlag = RenderUpdateFlag::Path;
    } else {
        if (alphaF) sdata->updateFlag = static_cast<RenderUpdateFlag>(RenderUpdateFlag::Color | sdata->updateFlag);
        if (rshape.fill) sdata->updateFlag = static_cast<RenderUpdateFlag>(RenderUpdateFlag::Gradient | sdata->updateFlag);
        if (alphaS) sdata->updateFlag = static_cast<RenderUpdateFlag>(RenderUpdateFlag::Stroke | sdata->updateFlag);
        if (rshape.strokeFill()) sdata->updateFlag = static_cast<RenderUpdateFlag>(RenderUpdateFlag::GradientStroke | sdata->updateFlag);
    }

    if (sdata->updateFlag == RenderUpdateFlag::None) return sdata;

    sdata->geometry->updateTransform(transform);
    sdata->geometry->setViewport(mViewport);

    if (sdata->updateFlag & (RenderUpdateFlag::Color | RenderUpdateFlag::Stroke | RenderUpdateFlag::Gradient | RenderUpdateFlag::GradientStroke | RenderUpdateFlag::Transform | RenderUpdateFlag::Path))
    {
        if (!sdata->geometry->tesselate(rshape, sdata->updateFlag)) return sdata;
    }

    if (!clipper && !clips.empty()) sdata->clips.push(clips);

    return sdata;
}


RenderRegion GlRenderer::viewport()
{
    return mViewport;
}


bool GlRenderer::viewport(const RenderRegion& vp)
{
    mViewport = vp;
    return true;
}


int GlRenderer::init(uint32_t threads)
{
    if ((initEngineCnt++) > 0) return true;

    //TODO: runtime linking?

    return true;
}


int32_t GlRenderer::init()
{
    return initEngineCnt;
}


int GlRenderer::term()
{
    if ((--initEngineCnt) > 0) return true;

    initEngineCnt = 0;

   _termEngine();

    return true;
}


GlRenderer* GlRenderer::gen()
{
    //TODO: GL minimum version check, should be replaced with the runtime linking in GlRenderer::init()
    GLint vMajor, vMinor;
    glGetIntegerv(GL_MAJOR_VERSION, &vMajor);
    glGetIntegerv(GL_MINOR_VERSION, &vMinor);
    if (vMajor < TVG_REQUIRE_GL_MAJOR_VER || (vMajor ==  TVG_REQUIRE_GL_MAJOR_VER && vMinor <  TVG_REQUIRE_GL_MINOR_VER)) {
        TVGERR("GL_ENGINE", "OpenGL/ES version is not satisfied. Current: v%d.%d, Required: v%d.%d", vMajor, vMinor, TVG_REQUIRE_GL_MAJOR_VER, TVG_REQUIRE_GL_MINOR_VER);
        return nullptr;
    }
    TVGLOG("GL_ENGINE", "OpenGL/ES version = v%d.%d", vMajor, vMinor);

    return new GlRenderer();
}<|MERGE_RESOLUTION|>--- conflicted
+++ resolved
@@ -234,12 +234,7 @@
 
 void GlRenderer::drawPrimitive(GlShape& sdata, const Fill* fill, RenderUpdateFlag flag, int32_t depth)
 {
-<<<<<<< HEAD
-
-    auto vp = currentPass()->getViewport();
-=======
     const auto& vp = currentPass()->getViewport();
->>>>>>> 9c5933a4
     auto bbox = sdata.geometry->getViewport();
 
     bbox.intersect(vp);
