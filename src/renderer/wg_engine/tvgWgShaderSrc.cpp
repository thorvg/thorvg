/*
 * Copyright (c) 2023 - 2024 the ThorVG project. All rights reserved.

 * Permission is hereby granted, free of charge, to any person obtaining a copy
 * of this software and associated documentation files (the "Software"), to deal
 * in the Software without restriction, including without limitation the rights
 * to use, copy, modify, merge, publish, distribute, sublicense, and/or sell
 * copies of the Software, and to permit persons to whom the Software is
 * furnished to do so, subject to the following conditions:

 * The above copyright notice and this permission notice shall be included in all
 * copies or substantial portions of the Software.

 * THE SOFTWARE IS PROVIDED "AS IS", WITHOUT WARRANTY OF ANY KIND, EXPRESS OR
 * IMPLIED, INCLUDING BUT NOT LIMITED TO THE WARRANTIES OF MERCHANTABILITY,
 * FITNESS FOR A PARTICULAR PURPOSE AND NONINFRINGEMENT. IN NO EVENT SHALL THE
 * AUTHORS OR COPYRIGHT HOLDERS BE LIABLE FOR ANY CLAIM, DAMAGES OR OTHER
 * LIABILITY, WHETHER IN AN ACTION OF CONTRACT, TORT OR OTHERWISE, ARISING FROM,
 * OUT OF OR IN CONNECTION WITH THE SOFTWARE OR THE USE OR OTHER DEALINGS IN THE
 * SOFTWARE.
 */

#include "tvgWgShaderSrc.h"
#include <string>

#define WG_SHADER_SOURCE(...) #__VA_ARGS__

//************************************************************************
// shader pipeline fill
//************************************************************************

const char* cShaderSource_PipelineFill = WG_SHADER_SOURCE(
// vertex input
struct VertexInput {
    @location(0) position: vec2f
};

// vertex output
struct VertexOutput {
    @builtin(position) position: vec4f
};

// uniforms
@group(0) @binding(0) var<uniform> uViewMat      : mat4x4f;
@group(1) @binding(0) var<uniform> uModelMat     : mat4x4f;

@vertex
fn vs_main(in: VertexInput) -> VertexOutput {
    // fill output
    var out: VertexOutput;
    out.position = uViewMat * uModelMat * vec4f(in.position.xy, 0.0, 1.0);
    return out;
}

@fragment
fn fs_main(in: VertexOutput) -> void {
    // nothing to draw, just stencil value
}
);

//************************************************************************
// shader pipeline solid
//************************************************************************

const char* cShaderSource_PipelineSolid = WG_SHADER_SOURCE(
// vertex input
struct VertexInput {
    @location(0) position: vec2f
};

// BlendSettigs
struct BlendSettigs {
    format  : u32, // ColorSpace
    dummy0  : f32,
    dummy1  : f32,
    opacity : f32
};

// vertex output
struct VertexOutput {
    @builtin(position) position: vec4f
};

// uniforms
@group(0) @binding(0) var<uniform> uViewMat      : mat4x4f;
@group(1) @binding(0) var<uniform> uModelMat     : mat4x4f;
@group(1) @binding(1) var<uniform> uBlendSettigs : BlendSettigs;
@group(2) @binding(0) var<uniform> uSolidColor   : vec4f;

@vertex
fn vs_main(in: VertexInput) -> VertexOutput {
    // fill output
    var out: VertexOutput;
    out.position = uViewMat * uModelMat * vec4f(in.position.xy, 0.0, 1.0);
    return out;
}

@fragment
fn fs_main(in: VertexOutput) -> @location(0) vec4f {
    // resulting color
    var color = vec4(1.0);

    // get color
    color = uSolidColor;

<<<<<<< HEAD
    let alpha: f32 = color.a * uBlendSettigs.opacity;
    return vec4f(color.rgb * alpha, alpha);
=======
    let alpha: f32 = color.a * uBlendSettings.opacity;
    return vec4f(color.rgb*alpha, alpha);
>>>>>>> 53a570e6
}
);

//************************************************************************
// shader pipeline linear
//************************************************************************

const char* cShaderSource_PipelineLinear = WG_SHADER_SOURCE(
// vertex input
struct VertexInput {
    @location(0) position: vec2f
};

// BlendSettigs
struct BlendSettigs {
    format  : u32, // ColorSpace
    dummy0  : f32,
    dummy1  : f32,
    opacity : f32
};

// LinearGradient
const MAX_LINEAR_GRADIENT_STOPS = 32;
const MAX_LINEAR_GRADIENT_STOPS_PACKED = MAX_LINEAR_GRADIENT_STOPS / 4;
struct LinearGradient {
    nStops       : u32,
    spread       : u32,
    dummy0       : u32,
    dummy1       : u32,
    gradStartPos : vec2f,
    gradEndPos   : vec2f,
    stopPoints   : array<vec4f, MAX_LINEAR_GRADIENT_STOPS_PACKED>,
    stopColors   : array<vec4f, MAX_LINEAR_GRADIENT_STOPS>
};

// vertex output
struct VertexOutput {
    @builtin(position) position : vec4f,
    @location(0) vScreenCoord   : vec2f
};

// uniforms
@group(0) @binding(0) var<uniform> uViewMat        : mat4x4f;
@group(1) @binding(0) var<uniform> uModelMat       : mat4x4f;
@group(1) @binding(1) var<uniform> uBlendSettigs   : BlendSettigs;
@group(2) @binding(0) var<uniform> uLinearGradient : LinearGradient;

@vertex
fn vs_main(in: VertexInput) -> VertexOutput {
    // fill output
    var out: VertexOutput;
    out.position = uViewMat * uModelMat * vec4f(in.position.xy, 0.0, 1.0);
    out.vScreenCoord = in.position.xy;
    return out;
}

@fragment
fn fs_main(in: VertexOutput) -> @location(0) vec4f {
    // resulting color
    var color = vec4(1.0);

    let pos: vec2f = in.vScreenCoord;
    let st: vec2f = uLinearGradient.gradStartPos;
    let ed: vec2f = uLinearGradient.gradEndPos;

    let ba: vec2f = ed - st;

    // get interpolation factor
    var t: f32 = dot(pos - st, ba) / dot(ba, ba);

    // fill spread
    switch uLinearGradient.spread {
        /* Pad     */ case 0u: { t = clamp(t, 0.0, 1.0); }
        /* Reflect */ case 1u: { t = select(1.0 - fract(t), fract(t), u32(t) % 2 == 0); }
        /* Repeat  */ case 2u: { t = fract(t); }
        default: { t = t; }
    }

    // get stops count
    let last: i32 = i32(uLinearGradient.nStops) - 1;

    // closer than first stop
    if (t <= uLinearGradient.stopPoints[0][0]) {
        color = uLinearGradient.stopColors[0];
    }
    
    // further than last stop
    if (t >= uLinearGradient.stopPoints[last/4][last%4]) {
        color = uLinearGradient.stopColors[last];
    }

    // look in the middle
    for (var i = 0i; i < last; i++) {
        let strt = uLinearGradient.stopPoints[i/4][i%4];
        let stop = uLinearGradient.stopPoints[(i+1)/4][(i+1)%4];
        if ((t > strt) && (t < stop)) {
            let step: f32 = (t - strt) / (stop - strt);
            color = mix(uLinearGradient.stopColors[i], uLinearGradient.stopColors[i+1], step);
        }
    }

<<<<<<< HEAD
    let alpha: f32 = color.a * uBlendSettigs.opacity;
    return vec4f(color.rgb * alpha, alpha);
=======
    let alpha: f32 = color.a * uBlendSettings.opacity;
    return vec4f(color.rgb*alpha, alpha);
>>>>>>> 53a570e6
}
);

//************************************************************************
// shader pipeline radial
//************************************************************************

const char* cShaderSource_PipelineRadial = WG_SHADER_SOURCE(
// vertex input
struct VertexInput {
    @location(0) position: vec2f
};

// BlendSettigs
struct BlendSettigs {
    format  : u32, // ColorSpace
    dummy0  : f32,
    dummy1  : f32,
    opacity : f32
};

// RadialGradient
const MAX_RADIAL_GRADIENT_STOPS = 32;
const MAX_RADIAL_GRADIENT_STOPS_PACKED = MAX_RADIAL_GRADIENT_STOPS / 4;
struct RadialGradient {
    nStops     : u32,
    spread     : u32,
    dummy0     : u32,
    dummy1     : u32,
    centerPos  : vec2f,
    radius     : vec2f,
    stopPoints : array<vec4f, MAX_RADIAL_GRADIENT_STOPS_PACKED>,
    stopColors : array<vec4f, MAX_RADIAL_GRADIENT_STOPS>
};

// vertex output
struct VertexOutput {
    @builtin(position) position : vec4f,
    @location(0) vScreenCoord   : vec2f
};

// uniforms
@group(0) @binding(0) var<uniform> uViewMat        : mat4x4f;
@group(1) @binding(0) var<uniform> uModelMat       : mat4x4f;
@group(1) @binding(1) var<uniform> uBlendSettigs   : BlendSettigs;
@group(2) @binding(0) var<uniform> uRadialGradient : RadialGradient;

@vertex
fn vs_main(in: VertexInput) -> VertexOutput {
    // fill output
    var out: VertexOutput;
    out.position = uViewMat * uModelMat * vec4f(in.position.xy, 0.0, 1.0);
    out.vScreenCoord = in.position.xy;
    return out;
}

@fragment
fn fs_main(in: VertexOutput) -> @location(0) vec4f {
    // resulting color
    var color = vec4(1.0);

    // get interpolation factor
    var t: f32 = distance(uRadialGradient.centerPos, in.vScreenCoord) / uRadialGradient.radius.x;

    // fill spread
    switch uRadialGradient.spread {
        /* Pad     */ case 0u: { t = clamp(t, 0.0, 1.0); }
        /* Reflect */ case 1u: { t = select(1.0 - fract(t), fract(t), u32(t) % 2 == 0); }
        /* Repeat  */ case 2u: { t = fract(t); }
        default: { t = t; }
    }

    // get stops count
    let last: i32 = i32(uRadialGradient.nStops) - 1;

    // closer than first stop
    if (t <= uRadialGradient.stopPoints[0][0]) {
        color = uRadialGradient.stopColors[0];
    }
    
    // further than last stop
    if (t >= uRadialGradient.stopPoints[last/4][last%4]) {
        color = uRadialGradient.stopColors[last];
    }

    // look in the middle
    for (var i = 0i; i < last; i++) {
        let strt = uRadialGradient.stopPoints[i/4][i%4];
        let stop = uRadialGradient.stopPoints[(i+1)/4][(i+1)%4];
        if ((t > strt) && (t < stop)) {
            let step: f32 = (t - strt) / (stop - strt);
            color = mix(uRadialGradient.stopColors[i], uRadialGradient.stopColors[i+1], step);
        }
    }

<<<<<<< HEAD
    let alpha: f32 = color.a * uBlendSettigs.opacity;
    return vec4f(color.rgb * alpha, alpha);
=======
    let alpha: f32 = color.a * uBlendSettings.opacity;
    return vec4f(color.rgb*alpha, alpha);
>>>>>>> 53a570e6
}
);

//************************************************************************
// cShaderSource_PipelineImage
//************************************************************************

const char* cShaderSource_PipelineImage = WG_SHADER_SOURCE(
// vertex input
struct VertexInput {
    @location(0) position: vec2f,
    @location(1) texCoord: vec2f
};

// BlendSettigs
struct BlendSettigs {
    format  : u32, // ColorSpace
    dummy0  : f32,
    dummy1  : f32,
    opacity : f32
};

// vertex output
struct VertexOutput {
    @builtin(position) position: vec4f,
    @location(0) texCoord: vec2f
};

@group(0) @binding(0) var<uniform> uViewMat      : mat4x4f;
@group(1) @binding(0) var<uniform> uModelMat     : mat4x4f;
@group(1) @binding(1) var<uniform> uBlendSettigs : BlendSettigs;
@group(2) @binding(0) var uSampler               : sampler;
@group(2) @binding(1) var uTextureView           : texture_2d<f32>;

@vertex
fn vs_main(in: VertexInput) -> VertexOutput {
    // fill output
    var out: VertexOutput;
    out.position = uViewMat * uModelMat * vec4f(in.position.xy, 0.0, 1.0);
    out.texCoord = in.texCoord;
    return out;
}

@fragment
fn fs_main(in: VertexOutput) -> @location(0) vec4f {
    var color: vec4f = textureSample(uTextureView, uSampler, in.texCoord.xy);
    var result: vec4f = color;
    var format: u32 = uBlendSettigs.format;
    if (format == 1u) { /* FMT_ARGB8888 */
        result = color.bgra;
    } else if (format == 2u) { /* FMT_ABGR8888S */
        result = color.rgba;
    } else if (format == 3u) { /* FMT_ARGB8888S */
        result = color.bgra;
    }
<<<<<<< HEAD
    return result * uBlendSettigs.opacity;
=======
    return result * uBlendSettings.opacity;
>>>>>>> 53a570e6
};
);

//************************************************************************
// cShaderSource_PipelineComputeBlend
//************************************************************************

const std::string strBlendShaderHeader = WG_SHADER_SOURCE(
@group(0) @binding(0) var imageSrc : texture_storage_2d<rgba8unorm, read_write>;
@group(1) @binding(0) var imageDst : texture_storage_2d<rgba8unorm, read_write>;
@group(2) @binding(0) var<uniform> blendMethod : u32;
@group(3) @binding(0) var<uniform> opacity : f32;

@compute @workgroup_size(8, 8)
fn cs_main( @builtin(global_invocation_id) id: vec3u) {
    let texSize = textureDimensions(imageSrc);
    if ((id.x >= texSize.x) || (id.y >= texSize.y)) { return; };

<<<<<<< HEAD
    let colorSrc= textureLoad(imageSrc, id.xy);
    if (colorSrc.a == 0.0) { return; }
    let colorDst = textureLoad(imageDst, id.xy);

    var One: vec3f = vec3(1.0);
    var So: f32    = opacity;
    var Sc: vec3f  = colorSrc.rgb;
    var Sa: f32    = colorSrc.a;
    var Dc: vec3f  = colorDst.rgb;
    var Da: f32    = colorDst.a;
    var Rc: vec3f  = colorDst.rgb;
    var Ra: f32    = 1.0;
);

const std::string strBlendShaderPreConditionsGradient = WG_SHADER_SOURCE(
    Sc = Sc + Dc.rgb * (1.0 - Sa);
    Sa = Sa + Da     * (1.0 - Sa);
);

const std::string strBlendShaderPreConditionsImage = WG_SHADER_SOURCE(
    Sc = Sc * So;
    Sa = Sa * So;
);

const std::string strBlendShaderBlendMethod = WG_SHADER_SOURCE(
    switch blendMethod {
        /* Normal     */ case 0u:  {
            Rc = Sc + Dc * (1.0 - Sa);
            Ra = Sa + Da * (1.0 - Sa);
        }
        /* Add        */ case 1u:  { Rc = Sc + Dc; }
        /* Screen     */ case 2u:  { Rc = Sc + Dc - Sc * Dc; }
        /* Multiply   */ case 3u:  { Rc = Sc * Dc; }
        /* Overlay    */ case 4u:  { 
            Rc.r = select(1.0 - min(1.0, 2 * (1 - Sc.r) * (1 - Dc.r)), min(1.0, 2 * Sc.r * Dc.r), (Dc.r < 0.5));
            Rc.g = select(1.0 - min(1.0, 2 * (1 - Sc.g) * (1 - Dc.g)), min(1.0, 2 * Sc.g * Dc.g), (Dc.g < 0.5));
            Rc.b = select(1.0 - min(1.0, 2 * (1 - Sc.b) * (1 - Dc.b)), min(1.0, 2 * Sc.b * Dc.b), (Dc.b < 0.5));
        }
        /* Difference */ case 5u:  { Rc = abs(Dc - Sc); }
        /* Exclusion  */ case 6u:  { Rc = min(One, Sc + Dc - min(One, 2 * Sc * Dc)); }
        /* SrcOver    */ case 7u:  { Rc = Sc; Ra = Sa; }
        /* Darken     */ case 8u:  { Rc = min(Sc, Dc); }
        /* Lighten    */ case 9u:  { Rc = max(Sc, Dc); }
        /* ColorDodge */ case 10u: {
            Rc.r = select(Dc.r, (Dc.r * 255.0 / (255.0 - Sc.r * 255.0))/255.0, (1.0 - Sc.r > 0.0));
            Rc.g = select(Dc.g, (Dc.g * 255.0 / (255.0 - Sc.g * 255.0))/255.0, (1.0 - Sc.g > 0.0));
            Rc.b = select(Dc.b, (Dc.b * 255.0 / (255.0 - Sc.b * 255.0))/255.0, (1.0 - Sc.b > 0.0));
        }
        /* ColorBurn  */ case 11u: {
            Rc.r = select(1.0 - Dc.r, (255.0 - (255.0 - Dc.r * 255.0) / (Sc.r * 255.0)) / 255.0, (Sc.r > 0.0));
            Rc.g = select(1.0 - Dc.g, (255.0 - (255.0 - Dc.g * 255.0) / (Sc.g * 255.0)) / 255.0, (Sc.g > 0.0));
            Rc.b = select(1.0 - Dc.b, (255.0 - (255.0 - Dc.b * 255.0) / (Sc.b * 255.0)) / 255.0, (Sc.b > 0.0));
        }
        /* HardLight  */ case 12u: {
            Rc.r = select(1.0 - min(1.0, 2 * (1 - Sc.r) * (1 - Dc.r)), min(1.0, 2 * Sc.r * Dc.r), (Sc.r < 0.5));
            Rc.g = select(1.0 - min(1.0, 2 * (1 - Sc.g) * (1 - Dc.g)), min(1.0, 2 * Sc.g * Dc.g), (Sc.g < 0.5));
            Rc.b = select(1.0 - min(1.0, 2 * (1 - Sc.b) * (1 - Dc.b)), min(1.0, 2 * Sc.b * Dc.b), (Sc.b < 0.5));
        }
        /* SoftLight  */ case 13u: { Rc = min(One, (One - 2 * Sc) * Dc * Dc + 2.0 * Sc * Dc); }
        default:  { 
            Rc = Sc + Dc * (1.0 - Sa);
            Ra = Sa + Da * (1.0 - Sa);
        }
=======
    let colorSrc = textureLoad(imageSrc, id.xy);
    let colorDst = textureLoad(imageDst, id.xy);

    let So: f32  = opacity;
    let Sa: f32  = colorSrc.a;
    let Da: f32  = colorDst.a;
    let S: vec4f = colorSrc;
    let D: vec4f = colorDst;
    let One: vec4f = vec4(1.0);

    var color: vec4f = vec4f(0.0, 0.0, 0.0, 0.0);
    switch blendMethod {
        /* Normal     */ case 0u:  { color = (S * So) + (1.0 - Sa * So) * D; }
        /* Add        */ case 1u:  { color = (S + D); }
        /* Screen     */ case 2u:  { color = (S + D) - (S * D); }
        /* Multiply   */ case 3u:  { color = (S * D); }
        /* Overlay    */ case 4u:  { color = (Sa * Da) - 2 * (Da - S) * (Sa - D); }
        /* Difference */ case 5u:  { color = abs(S - D); }
        /* Exclusion  */ case 6u:  { color = S + D - (2 * S * D); }
        /* SrcOver    */ case 7u:  { color = S; }
        /* Darken     */ case 8u:  { color = min(S, D); }
        /* Lighten    */ case 9u:  { color = max(S, D); }
        /* ColorDodge */ case 10u: { color = D / (One - S); }
        /* ColorBurn  */ case 11u: { color = One - (One - D) / S; }
        /* HardLight  */ case 12u: { color = (Sa * Da) - 2.0 * (Da - S) * (Sa - D); }
        /* SoftLight  */ case 13u: { color = (One - 2 * S) * (D * D) + (2 * S * D); }
        default:  { color = (S * So) + (1.0 - Sa * So) * D; }
>>>>>>> 53a570e6
    }
);

const std::string strBlendShaderPostConditionsGradient = WG_SHADER_SOURCE(
    // nothing
);

const std::string strBlendShaderPostConditionsImage = WG_SHADER_SOURCE(
    Rc = select(mix(Dc, Rc, Sa), Rc, blendMethod == 0);
    Ra = select(mix(Da, Ra, Sa), Ra, blendMethod == 0);
);

<<<<<<< HEAD
const std::string strBlendShaderFooter = WG_SHADER_SOURCE(
    textureStore(imageDst, id.xy, vec4(Rc, Ra));
=======
    textureStore(imageDst, id.xy, color);
>>>>>>> 53a570e6
}
);

// pipeline shader modules blend solid
const std::string strComputeBlendSolid =
    strBlendShaderHeader + 
    strBlendShaderBlendMethod + 
    strBlendShaderFooter;
const char* cShaderSource_PipelineComputeBlendSolid = strComputeBlendSolid.c_str();

// pipeline shader modules blend gradient
const std::string strComputeBlendGradient =
    strBlendShaderHeader + 
    strBlendShaderPreConditionsGradient + 
    strBlendShaderBlendMethod + 
    strBlendShaderPostConditionsGradient + 
    strBlendShaderFooter;
const char* cShaderSource_PipelineComputeBlendGradient = strComputeBlendGradient.c_str();

// pipeline shader modules blend image
const std::string strComputeBlendImage =
    strBlendShaderHeader + 
    strBlendShaderPreConditionsImage + 
    strBlendShaderBlendMethod + 
    strBlendShaderPostConditionsImage + 
    strBlendShaderFooter;
const char* cShaderSource_PipelineComputeBlendImage = strComputeBlendImage.c_str();

// pipeline shader modules clear
const char* cShaderSource_PipelineComputeClear = WG_SHADER_SOURCE(
@group(0) @binding(0) var imageDst : texture_storage_2d<rgba8unorm, read_write>;

@compute @workgroup_size(8, 8)
fn cs_main( @builtin(global_invocation_id) id: vec3u) {
    textureStore(imageDst, id.xy, vec4f(0.0, 0.0, 0.0, 0.0));
}
);

// pipeline shader modules compose
const char* cShaderSource_PipelineComputeCompose = WG_SHADER_SOURCE(
@group(0) @binding(0) var imageSrc : texture_storage_2d<rgba8unorm, read_write>;
@group(1) @binding(0) var imageMsk : texture_storage_2d<rgba8unorm, read_write>;
@group(2) @binding(0) var<uniform> composeMethod : u32;
@group(3) @binding(0) var<uniform> opacity : f32;

@compute @workgroup_size(8, 8)
fn cs_main( @builtin(global_invocation_id) id: vec3u) {
    let texSize = textureDimensions(imageSrc);
    if ((id.x >= texSize.x) || (id.y >= texSize.y)) { return; };

    let colorSrc = textureLoad(imageSrc, id.xy);
    let colorMsk = textureLoad(imageMsk, id.xy);

    var color: vec3f = colorSrc.xyz;
    var alpha: f32   = colorMsk.a;
    switch composeMethod {
        /* None           */ case 0u: { color = colorSrc.xyz; }
        /* ClipPath       */ case 1u: { if (colorMsk.a == 0) { alpha = 0.0; }; }
        /* AlphaMask      */ case 2u: { color = mix(colorMsk.xyz, colorSrc.xyz, colorSrc.a * colorMsk.b); }
        /* InvAlphaMask   */ case 3u: { color = mix(colorSrc.xyz, colorMsk.xyz, colorSrc.a * colorMsk.b); alpha = 1.0 - colorMsk.b; }
        /* LumaMask       */ case 4u: { color = colorSrc.xyz * (0.299 * colorMsk.r + 0.587 * colorMsk.g + 0.114 * colorMsk.b);  }
        /* InvLumaMask    */ case 5u: { color = colorSrc.xyz * (1.0 - (0.299 * colorMsk.r + 0.587 * colorMsk.g + 0.114 * colorMsk.b)); alpha = 1.0 - colorMsk.b; }
        /* AddMask        */ case 6u: { color = colorSrc.xyz * colorSrc.a + colorMsk.xyz * (1.0 - colorSrc.a); }
        /* SubtractMask   */ case 7u: { color = colorSrc.xyz * colorSrc.a - colorMsk.xyz * (1.0 - colorSrc.a); }
        /* IntersectMask  */ case 8u: { color = colorSrc.xyz * min(colorSrc.a, colorMsk.a); }
        /* DifferenceMask */ case 9u: { color = abs(colorSrc.xyz - colorMsk.xyz * (1.0 - colorMsk.a)); }
        default: { color = colorSrc.xyz; }
    }

    textureStore(imageSrc, id.xy, vec4f(color, alpha * opacity));
}
);

// pipeline shader modules compose blend
const char* cShaderSource_PipelineComputeComposeBlend = WG_SHADER_SOURCE(
@group(0) @binding(0) var imageSrc : texture_storage_2d<rgba8unorm, read>;
@group(0) @binding(1) var imageMsk : texture_storage_2d<rgba8unorm, read>;
@group(0) @binding(2) var imageDst : texture_storage_2d<rgba8unorm, read_write>;
@group(1) @binding(0) var<uniform> composeMethod : u32;
@group(2) @binding(0) var<uniform> blendMethod : u32;
@group(3) @binding(0) var<uniform> opacity : f32;

@compute @workgroup_size(8, 8)
fn cs_main( @builtin(global_invocation_id) id: vec3u) {
    let texSize = textureDimensions(imageSrc);
    if ((id.x >= texSize.x) || (id.y >= texSize.y)) { return; };

    let colorSrc = textureLoad(imageSrc, id.xy);
    let colorMsk = textureLoad(imageMsk, id.xy);
    if ((length(colorSrc) == 0.0) || (length(colorMsk) == 0.0)) { return; };
    let colorDst = textureLoad(imageDst, id.xy);

    var result: vec3f = colorSrc.xyz;
    var alpha: f32   = colorMsk.a;
    let luma: f32    = dot(colorMsk.xyz, vec3f(0.299, 0.587, 0.114));
    switch composeMethod {
        /* None           */ case 0u: { result = colorSrc.xyz; }
        /* ClipPath       */ case 1u: { if (colorMsk.a == 0) { alpha = 0.0; }; }
        /* AlphaMask      */ case 2u: { result = colorSrc.xyz; alpha = colorSrc.a * colorMsk.a; }
        /* InvAlphaMask   */ case 3u: { result = colorSrc.xyz; alpha = colorSrc.a * (1.0 - colorMsk.a); }
        /* LumaMask       */ case 4u: { result = colorSrc.xyz; alpha = colorSrc.a * luma; }
        /* InvLumaMask    */ case 5u: { result = colorSrc.xyz; alpha = colorSrc.a * (1.0 - luma); }
        /* AddMask        */ case 6u: { result = colorSrc.xyz * colorSrc.a + colorMsk.xyz * (1.0 - colorSrc.a); }
        /* SubtractMask   */ case 7u: { result = colorSrc.xyz * colorSrc.a - colorMsk.xyz * (1.0 - colorSrc.a); }
        /* IntersectMask  */ case 8u: { result = colorSrc.xyz * min(colorSrc.a, colorMsk.a); }
        /* DifferenceMask */ case 9u: { result = abs(colorMsk.xyz - colorSrc.xyz * (1.0 - colorMsk.a)); }
        default: { result = colorSrc.xyz; }
    }

    let So: f32  = opacity;
    let Sa: f32  = alpha;
    let Da: f32  = colorDst.a;
    let S: vec4f = vec4(result, alpha);
    let D: vec4f = colorDst;
    let One: vec4f = vec4(1.0);

    var color: vec4f = vec4f(0.0, 0.0, 0.0, 0.0);
    switch blendMethod {
        /* Normal     */ case 0u:  { color = (S * So) + (1.0 - Sa * So) * D; }
        /* Add        */ case 1u:  { color = (S + D); }
        /* Screen     */ case 2u:  { color = (S + D) - (S * D); }
        /* Multiply   */ case 3u:  { color = (S * D); }
        /* Overlay    */ case 4u:  { color = (Sa * Da) - 2 * (Da - S) * (Sa - D); }
        /* Difference */ case 5u:  { color = abs(S - D); }
        /* Exclusion  */ case 6u:  { color = S + D - (2 * S * D); }
        /* SrcOver    */ case 7u:  { color = S; }
        /* Darken     */ case 8u:  { color = min(S, D); }
        /* Lighten    */ case 9u:  { color = max(S, D); }
        /* ColorDodge */ case 10u: { color = D / (One - S); }
        /* ColorBurn  */ case 11u: { color = One - (One - D) / S; }
        /* HardLight  */ case 12u: { color = (Sa * Da) - 2.0 * (Da - S) * (Sa - D); }
        /* SoftLight  */ case 13u: { color = (One - 2 * S) * (D * D) + (2 * S * D); }
        default:  { color = (S * So) + (1.0 - Sa * So) * D; }
    }

    textureStore(imageDst, id.xy, color);
}
);

// pipeline shader modules anti-aliasing
const char* cShaderSource_PipelineComputeAntiAlias = WG_SHADER_SOURCE(
@group(0) @binding(0) var imageSrc : texture_storage_2d<rgba8unorm, read_write>;
@group(1) @binding(0) var imageDst : texture_storage_2d<bgra8unorm, write>;

@compute @workgroup_size(8, 8)
fn cs_main( @builtin(global_invocation_id) id: vec3u) {
    let texSizeSrc = textureDimensions(imageSrc);
    let texSizeDst = textureDimensions(imageDst);
    if ((id.x >= texSizeDst.x) || (id.y >= texSizeDst.y)) { return; };

    let samples = u32(texSizeSrc.x / texSizeDst.x);
    var color = vec4f(0);
    for (var i = 0u; i < samples; i++) {
        for (var j = 0u; j < samples; j++) {
            color += textureLoad(imageSrc, vec2(id.x * samples + j, id.y * samples + i));
        }
    }

    textureStore(imageDst, id.xy, color / f32(samples * samples));
}
);<|MERGE_RESOLUTION|>--- conflicted
+++ resolved
@@ -68,8 +68,8 @@
     @location(0) position: vec2f
 };
 
-// BlendSettigs
-struct BlendSettigs {
+// BlendSettings
+struct BlendSettings {
     format  : u32, // ColorSpace
     dummy0  : f32,
     dummy1  : f32,
@@ -82,10 +82,10 @@
 };
 
 // uniforms
-@group(0) @binding(0) var<uniform> uViewMat      : mat4x4f;
-@group(1) @binding(0) var<uniform> uModelMat     : mat4x4f;
-@group(1) @binding(1) var<uniform> uBlendSettigs : BlendSettigs;
-@group(2) @binding(0) var<uniform> uSolidColor   : vec4f;
+@group(0) @binding(0) var<uniform> uViewMat       : mat4x4f;
+@group(1) @binding(0) var<uniform> uModelMat      : mat4x4f;
+@group(1) @binding(1) var<uniform> uBlendSettings : BlendSettings;
+@group(2) @binding(0) var<uniform> uSolidColor    : vec4f;
 
 @vertex
 fn vs_main(in: VertexInput) -> VertexOutput {
@@ -103,13 +103,8 @@
     // get color
     color = uSolidColor;
 
-<<<<<<< HEAD
-    let alpha: f32 = color.a * uBlendSettigs.opacity;
+    let alpha: f32 = color.a * uBlendSettings.opacity;
     return vec4f(color.rgb * alpha, alpha);
-=======
-    let alpha: f32 = color.a * uBlendSettings.opacity;
-    return vec4f(color.rgb*alpha, alpha);
->>>>>>> 53a570e6
 }
 );
 
@@ -123,8 +118,8 @@
     @location(0) position: vec2f
 };
 
-// BlendSettigs
-struct BlendSettigs {
+// BlendSettings
+struct BlendSettings {
     format  : u32, // ColorSpace
     dummy0  : f32,
     dummy1  : f32,
@@ -154,7 +149,7 @@
 // uniforms
 @group(0) @binding(0) var<uniform> uViewMat        : mat4x4f;
 @group(1) @binding(0) var<uniform> uModelMat       : mat4x4f;
-@group(1) @binding(1) var<uniform> uBlendSettigs   : BlendSettigs;
+@group(1) @binding(1) var<uniform> uBlendSettings   : BlendSettings;
 @group(2) @binding(0) var<uniform> uLinearGradient : LinearGradient;
 
 @vertex
@@ -211,13 +206,8 @@
         }
     }
 
-<<<<<<< HEAD
-    let alpha: f32 = color.a * uBlendSettigs.opacity;
+    let alpha: f32 = color.a * uBlendSettings.opacity;
     return vec4f(color.rgb * alpha, alpha);
-=======
-    let alpha: f32 = color.a * uBlendSettings.opacity;
-    return vec4f(color.rgb*alpha, alpha);
->>>>>>> 53a570e6
 }
 );
 
@@ -231,8 +221,8 @@
     @location(0) position: vec2f
 };
 
-// BlendSettigs
-struct BlendSettigs {
+// BlendSettings
+struct BlendSettings {
     format  : u32, // ColorSpace
     dummy0  : f32,
     dummy1  : f32,
@@ -262,7 +252,7 @@
 // uniforms
 @group(0) @binding(0) var<uniform> uViewMat        : mat4x4f;
 @group(1) @binding(0) var<uniform> uModelMat       : mat4x4f;
-@group(1) @binding(1) var<uniform> uBlendSettigs   : BlendSettigs;
+@group(1) @binding(1) var<uniform> uBlendSettings  : BlendSettings;
 @group(2) @binding(0) var<uniform> uRadialGradient : RadialGradient;
 
 @vertex
@@ -313,13 +303,8 @@
         }
     }
 
-<<<<<<< HEAD
-    let alpha: f32 = color.a * uBlendSettigs.opacity;
+    let alpha: f32 = color.a * uBlendSettings.opacity;
     return vec4f(color.rgb * alpha, alpha);
-=======
-    let alpha: f32 = color.a * uBlendSettings.opacity;
-    return vec4f(color.rgb*alpha, alpha);
->>>>>>> 53a570e6
 }
 );
 
@@ -334,8 +319,8 @@
     @location(1) texCoord: vec2f
 };
 
-// BlendSettigs
-struct BlendSettigs {
+// BlendSettings
+struct BlendSettings {
     format  : u32, // ColorSpace
     dummy0  : f32,
     dummy1  : f32,
@@ -348,11 +333,11 @@
     @location(0) texCoord: vec2f
 };
 
-@group(0) @binding(0) var<uniform> uViewMat      : mat4x4f;
-@group(1) @binding(0) var<uniform> uModelMat     : mat4x4f;
-@group(1) @binding(1) var<uniform> uBlendSettigs : BlendSettigs;
-@group(2) @binding(0) var uSampler               : sampler;
-@group(2) @binding(1) var uTextureView           : texture_2d<f32>;
+@group(0) @binding(0) var<uniform> uViewMat       : mat4x4f;
+@group(1) @binding(0) var<uniform> uModelMat      : mat4x4f;
+@group(1) @binding(1) var<uniform> uBlendSettings : BlendSettings;
+@group(2) @binding(0) var uSampler                : sampler;
+@group(2) @binding(1) var uTextureView            : texture_2d<f32>;
 
 @vertex
 fn vs_main(in: VertexInput) -> VertexOutput {
@@ -367,7 +352,7 @@
 fn fs_main(in: VertexOutput) -> @location(0) vec4f {
     var color: vec4f = textureSample(uTextureView, uSampler, in.texCoord.xy);
     var result: vec4f = color;
-    var format: u32 = uBlendSettigs.format;
+    var format: u32 = uBlendSettings.format;
     if (format == 1u) { /* FMT_ARGB8888 */
         result = color.bgra;
     } else if (format == 2u) { /* FMT_ABGR8888S */
@@ -375,11 +360,7 @@
     } else if (format == 3u) { /* FMT_ARGB8888S */
         result = color.bgra;
     }
-<<<<<<< HEAD
-    return result * uBlendSettigs.opacity;
-=======
     return result * uBlendSettings.opacity;
->>>>>>> 53a570e6
 };
 );
 
@@ -398,7 +379,6 @@
     let texSize = textureDimensions(imageSrc);
     if ((id.x >= texSize.x) || (id.y >= texSize.y)) { return; };
 
-<<<<<<< HEAD
     let colorSrc= textureLoad(imageSrc, id.xy);
     if (colorSrc.a == 0.0) { return; }
     let colorDst = textureLoad(imageDst, id.xy);
@@ -462,14 +442,133 @@
             Rc = Sc + Dc * (1.0 - Sa);
             Ra = Sa + Da * (1.0 - Sa);
         }
-=======
+    }
+);
+
+const std::string strBlendShaderPostConditionsGradient = WG_SHADER_SOURCE(
+    // nothing
+);
+
+const std::string strBlendShaderPostConditionsImage = WG_SHADER_SOURCE(
+    Rc = select(mix(Dc, Rc, Sa), Rc, blendMethod == 0);
+    Ra = select(mix(Da, Ra, Sa), Ra, blendMethod == 0);
+);
+
+const std::string strBlendShaderFooter = WG_SHADER_SOURCE(
+    textureStore(imageDst, id.xy, vec4(Rc, Ra));
+}
+);
+
+// pipeline shader modules blend solid
+const std::string strComputeBlendSolid =
+    strBlendShaderHeader + 
+    strBlendShaderBlendMethod + 
+    strBlendShaderFooter;
+const char* cShaderSource_PipelineComputeBlendSolid = strComputeBlendSolid.c_str();
+
+// pipeline shader modules blend gradient
+const std::string strComputeBlendGradient =
+    strBlendShaderHeader + 
+    strBlendShaderPreConditionsGradient + 
+    strBlendShaderBlendMethod + 
+    strBlendShaderPostConditionsGradient + 
+    strBlendShaderFooter;
+const char* cShaderSource_PipelineComputeBlendGradient = strComputeBlendGradient.c_str();
+
+// pipeline shader modules blend image
+const std::string strComputeBlendImage =
+    strBlendShaderHeader + 
+    strBlendShaderPreConditionsImage + 
+    strBlendShaderBlendMethod + 
+    strBlendShaderPostConditionsImage + 
+    strBlendShaderFooter;
+const char* cShaderSource_PipelineComputeBlendImage = strComputeBlendImage.c_str();
+
+// pipeline shader modules clear
+const char* cShaderSource_PipelineComputeClear = WG_SHADER_SOURCE(
+@group(0) @binding(0) var imageDst : texture_storage_2d<rgba8unorm, read_write>;
+
+@compute @workgroup_size(8, 8)
+fn cs_main( @builtin(global_invocation_id) id: vec3u) {
+    textureStore(imageDst, id.xy, vec4f(0.0, 0.0, 0.0, 0.0));
+}
+);
+
+// pipeline shader modules compose
+const char* cShaderSource_PipelineComputeCompose = WG_SHADER_SOURCE(
+@group(0) @binding(0) var imageSrc : texture_storage_2d<rgba8unorm, read_write>;
+@group(1) @binding(0) var imageMsk : texture_storage_2d<rgba8unorm, read_write>;
+@group(2) @binding(0) var<uniform> composeMethod : u32;
+@group(3) @binding(0) var<uniform> opacity : f32;
+
+@compute @workgroup_size(8, 8)
+fn cs_main( @builtin(global_invocation_id) id: vec3u) {
+    let texSize = textureDimensions(imageSrc);
+    if ((id.x >= texSize.x) || (id.y >= texSize.y)) { return; };
+
     let colorSrc = textureLoad(imageSrc, id.xy);
+    let colorMsk = textureLoad(imageMsk, id.xy);
+
+    var color: vec3f = colorSrc.xyz;
+    var alpha: f32   = colorMsk.a;
+    switch composeMethod {
+        /* None           */ case 0u: { color = colorSrc.xyz; }
+        /* ClipPath       */ case 1u: { if (colorMsk.a == 0) { alpha = 0.0; }; }
+        /* AlphaMask      */ case 2u: { color = mix(colorMsk.xyz, colorSrc.xyz, colorSrc.a * colorMsk.b); }
+        /* InvAlphaMask   */ case 3u: { color = mix(colorSrc.xyz, colorMsk.xyz, colorSrc.a * colorMsk.b); alpha = 1.0 - colorMsk.b; }
+        /* LumaMask       */ case 4u: { color = colorSrc.xyz * (0.299 * colorMsk.r + 0.587 * colorMsk.g + 0.114 * colorMsk.b);  }
+        /* InvLumaMask    */ case 5u: { color = colorSrc.xyz * (1.0 - (0.299 * colorMsk.r + 0.587 * colorMsk.g + 0.114 * colorMsk.b)); alpha = 1.0 - colorMsk.b; }
+        /* AddMask        */ case 6u: { color = colorSrc.xyz * colorSrc.a + colorMsk.xyz * (1.0 - colorSrc.a); }
+        /* SubtractMask   */ case 7u: { color = colorSrc.xyz * colorSrc.a - colorMsk.xyz * (1.0 - colorSrc.a); }
+        /* IntersectMask  */ case 8u: { color = colorSrc.xyz * min(colorSrc.a, colorMsk.a); }
+        /* DifferenceMask */ case 9u: { color = abs(colorSrc.xyz - colorMsk.xyz * (1.0 - colorMsk.a)); }
+        default: { color = colorSrc.xyz; }
+    }
+
+    textureStore(imageSrc, id.xy, vec4f(color, alpha * opacity));
+}
+);
+
+// pipeline shader modules compose blend
+const char* cShaderSource_PipelineComputeComposeBlend = WG_SHADER_SOURCE(
+@group(0) @binding(0) var imageSrc : texture_storage_2d<rgba8unorm, read>;
+@group(0) @binding(1) var imageMsk : texture_storage_2d<rgba8unorm, read>;
+@group(0) @binding(2) var imageDst : texture_storage_2d<rgba8unorm, read_write>;
+@group(1) @binding(0) var<uniform> composeMethod : u32;
+@group(2) @binding(0) var<uniform> blendMethod : u32;
+@group(3) @binding(0) var<uniform> opacity : f32;
+
+@compute @workgroup_size(8, 8)
+fn cs_main( @builtin(global_invocation_id) id: vec3u) {
+    let texSize = textureDimensions(imageSrc);
+    if ((id.x >= texSize.x) || (id.y >= texSize.y)) { return; };
+
+    let colorSrc = textureLoad(imageSrc, id.xy);
+    let colorMsk = textureLoad(imageMsk, id.xy);
+    if ((length(colorSrc) == 0.0) || (length(colorMsk) == 0.0)) { return; };
     let colorDst = textureLoad(imageDst, id.xy);
 
+    var result: vec3f = colorSrc.xyz;
+    var alpha: f32   = colorMsk.a;
+    let luma: f32    = dot(colorMsk.xyz, vec3f(0.299, 0.587, 0.114));
+    switch composeMethod {
+        /* None           */ case 0u: { result = colorSrc.xyz; }
+        /* ClipPath       */ case 1u: { if (colorMsk.a == 0) { alpha = 0.0; }; }
+        /* AlphaMask      */ case 2u: { result = colorSrc.xyz; alpha = colorSrc.a * colorMsk.a; }
+        /* InvAlphaMask   */ case 3u: { result = colorSrc.xyz; alpha = colorSrc.a * (1.0 - colorMsk.a); }
+        /* LumaMask       */ case 4u: { result = colorSrc.xyz; alpha = colorSrc.a * luma; }
+        /* InvLumaMask    */ case 5u: { result = colorSrc.xyz; alpha = colorSrc.a * (1.0 - luma); }
+        /* AddMask        */ case 6u: { result = colorSrc.xyz * colorSrc.a + colorMsk.xyz * (1.0 - colorSrc.a); }
+        /* SubtractMask   */ case 7u: { result = colorSrc.xyz * colorSrc.a - colorMsk.xyz * (1.0 - colorSrc.a); }
+        /* IntersectMask  */ case 8u: { result = colorSrc.xyz * min(colorSrc.a, colorMsk.a); }
+        /* DifferenceMask */ case 9u: { result = abs(colorMsk.xyz - colorSrc.xyz * (1.0 - colorMsk.a)); }
+        default: { result = colorSrc.xyz; }
+    }
+
     let So: f32  = opacity;
-    let Sa: f32  = colorSrc.a;
+    let Sa: f32  = alpha;
     let Da: f32  = colorDst.a;
-    let S: vec4f = colorSrc;
+    let S: vec4f = vec4(result, alpha);
     let D: vec4f = colorDst;
     let One: vec4f = vec4(1.0);
 
@@ -490,158 +589,6 @@
         /* HardLight  */ case 12u: { color = (Sa * Da) - 2.0 * (Da - S) * (Sa - D); }
         /* SoftLight  */ case 13u: { color = (One - 2 * S) * (D * D) + (2 * S * D); }
         default:  { color = (S * So) + (1.0 - Sa * So) * D; }
->>>>>>> 53a570e6
-    }
-);
-
-const std::string strBlendShaderPostConditionsGradient = WG_SHADER_SOURCE(
-    // nothing
-);
-
-const std::string strBlendShaderPostConditionsImage = WG_SHADER_SOURCE(
-    Rc = select(mix(Dc, Rc, Sa), Rc, blendMethod == 0);
-    Ra = select(mix(Da, Ra, Sa), Ra, blendMethod == 0);
-);
-
-<<<<<<< HEAD
-const std::string strBlendShaderFooter = WG_SHADER_SOURCE(
-    textureStore(imageDst, id.xy, vec4(Rc, Ra));
-=======
-    textureStore(imageDst, id.xy, color);
->>>>>>> 53a570e6
-}
-);
-
-// pipeline shader modules blend solid
-const std::string strComputeBlendSolid =
-    strBlendShaderHeader + 
-    strBlendShaderBlendMethod + 
-    strBlendShaderFooter;
-const char* cShaderSource_PipelineComputeBlendSolid = strComputeBlendSolid.c_str();
-
-// pipeline shader modules blend gradient
-const std::string strComputeBlendGradient =
-    strBlendShaderHeader + 
-    strBlendShaderPreConditionsGradient + 
-    strBlendShaderBlendMethod + 
-    strBlendShaderPostConditionsGradient + 
-    strBlendShaderFooter;
-const char* cShaderSource_PipelineComputeBlendGradient = strComputeBlendGradient.c_str();
-
-// pipeline shader modules blend image
-const std::string strComputeBlendImage =
-    strBlendShaderHeader + 
-    strBlendShaderPreConditionsImage + 
-    strBlendShaderBlendMethod + 
-    strBlendShaderPostConditionsImage + 
-    strBlendShaderFooter;
-const char* cShaderSource_PipelineComputeBlendImage = strComputeBlendImage.c_str();
-
-// pipeline shader modules clear
-const char* cShaderSource_PipelineComputeClear = WG_SHADER_SOURCE(
-@group(0) @binding(0) var imageDst : texture_storage_2d<rgba8unorm, read_write>;
-
-@compute @workgroup_size(8, 8)
-fn cs_main( @builtin(global_invocation_id) id: vec3u) {
-    textureStore(imageDst, id.xy, vec4f(0.0, 0.0, 0.0, 0.0));
-}
-);
-
-// pipeline shader modules compose
-const char* cShaderSource_PipelineComputeCompose = WG_SHADER_SOURCE(
-@group(0) @binding(0) var imageSrc : texture_storage_2d<rgba8unorm, read_write>;
-@group(1) @binding(0) var imageMsk : texture_storage_2d<rgba8unorm, read_write>;
-@group(2) @binding(0) var<uniform> composeMethod : u32;
-@group(3) @binding(0) var<uniform> opacity : f32;
-
-@compute @workgroup_size(8, 8)
-fn cs_main( @builtin(global_invocation_id) id: vec3u) {
-    let texSize = textureDimensions(imageSrc);
-    if ((id.x >= texSize.x) || (id.y >= texSize.y)) { return; };
-
-    let colorSrc = textureLoad(imageSrc, id.xy);
-    let colorMsk = textureLoad(imageMsk, id.xy);
-
-    var color: vec3f = colorSrc.xyz;
-    var alpha: f32   = colorMsk.a;
-    switch composeMethod {
-        /* None           */ case 0u: { color = colorSrc.xyz; }
-        /* ClipPath       */ case 1u: { if (colorMsk.a == 0) { alpha = 0.0; }; }
-        /* AlphaMask      */ case 2u: { color = mix(colorMsk.xyz, colorSrc.xyz, colorSrc.a * colorMsk.b); }
-        /* InvAlphaMask   */ case 3u: { color = mix(colorSrc.xyz, colorMsk.xyz, colorSrc.a * colorMsk.b); alpha = 1.0 - colorMsk.b; }
-        /* LumaMask       */ case 4u: { color = colorSrc.xyz * (0.299 * colorMsk.r + 0.587 * colorMsk.g + 0.114 * colorMsk.b);  }
-        /* InvLumaMask    */ case 5u: { color = colorSrc.xyz * (1.0 - (0.299 * colorMsk.r + 0.587 * colorMsk.g + 0.114 * colorMsk.b)); alpha = 1.0 - colorMsk.b; }
-        /* AddMask        */ case 6u: { color = colorSrc.xyz * colorSrc.a + colorMsk.xyz * (1.0 - colorSrc.a); }
-        /* SubtractMask   */ case 7u: { color = colorSrc.xyz * colorSrc.a - colorMsk.xyz * (1.0 - colorSrc.a); }
-        /* IntersectMask  */ case 8u: { color = colorSrc.xyz * min(colorSrc.a, colorMsk.a); }
-        /* DifferenceMask */ case 9u: { color = abs(colorSrc.xyz - colorMsk.xyz * (1.0 - colorMsk.a)); }
-        default: { color = colorSrc.xyz; }
-    }
-
-    textureStore(imageSrc, id.xy, vec4f(color, alpha * opacity));
-}
-);
-
-// pipeline shader modules compose blend
-const char* cShaderSource_PipelineComputeComposeBlend = WG_SHADER_SOURCE(
-@group(0) @binding(0) var imageSrc : texture_storage_2d<rgba8unorm, read>;
-@group(0) @binding(1) var imageMsk : texture_storage_2d<rgba8unorm, read>;
-@group(0) @binding(2) var imageDst : texture_storage_2d<rgba8unorm, read_write>;
-@group(1) @binding(0) var<uniform> composeMethod : u32;
-@group(2) @binding(0) var<uniform> blendMethod : u32;
-@group(3) @binding(0) var<uniform> opacity : f32;
-
-@compute @workgroup_size(8, 8)
-fn cs_main( @builtin(global_invocation_id) id: vec3u) {
-    let texSize = textureDimensions(imageSrc);
-    if ((id.x >= texSize.x) || (id.y >= texSize.y)) { return; };
-
-    let colorSrc = textureLoad(imageSrc, id.xy);
-    let colorMsk = textureLoad(imageMsk, id.xy);
-    if ((length(colorSrc) == 0.0) || (length(colorMsk) == 0.0)) { return; };
-    let colorDst = textureLoad(imageDst, id.xy);
-
-    var result: vec3f = colorSrc.xyz;
-    var alpha: f32   = colorMsk.a;
-    let luma: f32    = dot(colorMsk.xyz, vec3f(0.299, 0.587, 0.114));
-    switch composeMethod {
-        /* None           */ case 0u: { result = colorSrc.xyz; }
-        /* ClipPath       */ case 1u: { if (colorMsk.a == 0) { alpha = 0.0; }; }
-        /* AlphaMask      */ case 2u: { result = colorSrc.xyz; alpha = colorSrc.a * colorMsk.a; }
-        /* InvAlphaMask   */ case 3u: { result = colorSrc.xyz; alpha = colorSrc.a * (1.0 - colorMsk.a); }
-        /* LumaMask       */ case 4u: { result = colorSrc.xyz; alpha = colorSrc.a * luma; }
-        /* InvLumaMask    */ case 5u: { result = colorSrc.xyz; alpha = colorSrc.a * (1.0 - luma); }
-        /* AddMask        */ case 6u: { result = colorSrc.xyz * colorSrc.a + colorMsk.xyz * (1.0 - colorSrc.a); }
-        /* SubtractMask   */ case 7u: { result = colorSrc.xyz * colorSrc.a - colorMsk.xyz * (1.0 - colorSrc.a); }
-        /* IntersectMask  */ case 8u: { result = colorSrc.xyz * min(colorSrc.a, colorMsk.a); }
-        /* DifferenceMask */ case 9u: { result = abs(colorMsk.xyz - colorSrc.xyz * (1.0 - colorMsk.a)); }
-        default: { result = colorSrc.xyz; }
-    }
-
-    let So: f32  = opacity;
-    let Sa: f32  = alpha;
-    let Da: f32  = colorDst.a;
-    let S: vec4f = vec4(result, alpha);
-    let D: vec4f = colorDst;
-    let One: vec4f = vec4(1.0);
-
-    var color: vec4f = vec4f(0.0, 0.0, 0.0, 0.0);
-    switch blendMethod {
-        /* Normal     */ case 0u:  { color = (S * So) + (1.0 - Sa * So) * D; }
-        /* Add        */ case 1u:  { color = (S + D); }
-        /* Screen     */ case 2u:  { color = (S + D) - (S * D); }
-        /* Multiply   */ case 3u:  { color = (S * D); }
-        /* Overlay    */ case 4u:  { color = (Sa * Da) - 2 * (Da - S) * (Sa - D); }
-        /* Difference */ case 5u:  { color = abs(S - D); }
-        /* Exclusion  */ case 6u:  { color = S + D - (2 * S * D); }
-        /* SrcOver    */ case 7u:  { color = S; }
-        /* Darken     */ case 8u:  { color = min(S, D); }
-        /* Lighten    */ case 9u:  { color = max(S, D); }
-        /* ColorDodge */ case 10u: { color = D / (One - S); }
-        /* ColorBurn  */ case 11u: { color = One - (One - D) / S; }
-        /* HardLight  */ case 12u: { color = (Sa * Da) - 2.0 * (Da - S) * (Sa - D); }
-        /* SoftLight  */ case 13u: { color = (One - 2 * S) * (D * D) + (2 * S * D); }
-        default:  { color = (S * So) + (1.0 - Sa * So) * D; }
     }
 
     textureStore(imageDst, id.xy, color);
