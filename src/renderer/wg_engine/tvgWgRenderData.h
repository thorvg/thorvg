/*
 * Copyright (c) 2023 - 2024 the ThorVG project. All rights reserved.

 * Permission is hereby granted, free of charge, to any person obtaining a copy
 * of this software and associated documentation files (the "Software"), to deal
 * in the Software without restriction, including without limitation the rights
 * to use, copy, modify, merge, publish, distribute, sublicense, and/or sell
 * copies of the Software, and to permit persons to whom the Software is
 * furnished to do so, subject to the following conditions:

 * The above copyright notice and this permission notice shall be included in all
 * copies or substantial portions of the Software.

 * THE SOFTWARE IS PROVIDED "AS IS", WITHOUT WARRANTY OF ANY KIND, EXPRESS OR
 * IMPLIED, INCLUDING BUT NOT LIMITED TO THE WARRANTIES OF MERCHANTABILITY,
 * FITNESS FOR A PARTICULAR PURPOSE AND NONINFRINGEMENT. IN NO EVENT SHALL THE
 * AUTHORS OR COPYRIGHT HOLDERS BE LIABLE FOR ANY CLAIM, DAMAGES OR OTHER
 * LIABILITY, WHETHER IN AN ACTION OF CONTRACT, TORT OR OTHERWISE, ARISING FROM,
 * OUT OF OR IN CONNECTION WITH THE SOFTWARE OR THE USE OR OTHER DEALINGS IN THE
 * SOFTWARE.
 */

#include "tvgWgPipelines.h"
#include "tvgWgGeometry.h"

struct WgMeshData {
    WGPUBuffer bufferPosition{};
    WGPUBuffer bufferTexCoord{};
    WGPUBuffer bufferIndex{};
    size_t vertexCount{};
    size_t indexCount{};

    void draw(WgContext& context, WGPURenderPassEncoder renderPassEncoder);
    void drawFan(WgContext& context, WGPURenderPassEncoder renderPassEncoder);
    void drawImage(WgContext& context, WGPURenderPassEncoder renderPassEncoder);

    void update(WgContext& context, const WgPolyline* polyline);
    void update(WgContext& context, const WgGeometryData* geometryData);
    void update(WgContext& context, const WgPoint pmin, const WgPoint pmax);
    void release(WgContext& context);
};

class WgMeshDataPool {
private:
    Array<WgMeshData*> mPool;
    Array<WgMeshData*> mList;
public:
    WgMeshData* allocate(WgContext& context);
    void free(WgContext& context, WgMeshData* meshData);
    void release(WgContext& context);
};

struct WgMeshDataGroup {
    static WgMeshDataPool* gMeshDataPool;

    Array<WgMeshData*> meshes{};
    
    void append(WgContext& context, const WgPolyline* polyline);
    void append(WgContext& context, const WgGeometryData* geometryData);
    void append(WgContext& context, const WgPoint pmin, const WgPoint pmax);
    void release(WgContext& context);
};

struct WgImageData {
    WGPUTexture texture{};
    WGPUTextureView textureView{};

    void update(WgContext& context, Surface* surface);
    void release(WgContext& context);
};

enum class WgRenderSettingsType { None = 0, Solid = 1, Linear = 2, Radial = 3 };

struct WgRenderSettings
{
    WgBindGroupSolidColor bindGroupSolid{};
    WgBindGroupLinearGradient bindGroupLinear{};
    WgBindGroupRadialGradient bindGroupRadial{};
    WgRenderSettingsType fillType{};
    bool skip{};

    void update(WgContext& context, const Fill* fill, const uint8_t* color, const RenderUpdateFlag flags);
    void release(WgContext& context);
};

struct WgRenderDataPaint
{
    WgBindGroupPaint bindGroupPaint{};
    RenderRegion viewport{};
    float opacity{};
    Array<WgRenderDataPaint*> clips;

    virtual ~WgRenderDataPaint() {};
    virtual void release(WgContext& context);
    virtual Type type() { return Type::Undefined; };

    void updateClips(tvg::Array<tvg::RenderData> &clips);
};

struct WgRenderDataShape: public WgRenderDataPaint
{
    WgRenderSettings renderSettingsShape{};
    WgRenderSettings renderSettingsStroke{};
    WgMeshDataGroup meshGroupShapes{};
    WgMeshDataGroup meshGroupShapesBBox{};
    WgMeshData meshDataBBox{};
    WgMeshDataGroup meshGroupStrokes{};
    WgMeshDataGroup meshGroupStrokesBBox{};
    WgPoint pMin{};
    WgPoint pMax{};
    bool strokeFirst{};
    FillRule fillRule{};

    void updateBBox(WgPoint pmin, WgPoint pmax);
<<<<<<< HEAD
    void updateMeshes(WgContext& context, const RenderShape& rshape, const RenderTransform* rt);
    void updateShapes(WgContext& context, const WgPolyline* polyline);
    void updateStrokesList(WgContext& context, Array<WgPolyline*> polylines, const RenderStroke* rstroke, float totalLen, float trimBegin, float trimEnd);
    void updateStrokes(WgContext& context, const WgPolyline* polyline, const RenderStroke* rstroke, float trimBegin, float trimEnd);
=======
    void updateMeshes(WgContext& context, const RenderShape& rshape, const Matrix& rt);
    void updateMeshes(WgContext& context, const WgPolyline* polyline, const RenderStroke* rstroke);
>>>>>>> c257994d
    void releaseMeshes(WgContext& context);
    void release(WgContext& context) override;
    Type type() override { return Type::Shape; };
};

class WgRenderDataShapePool {
private:
    Array<WgRenderDataShape*> mPool;
    Array<WgRenderDataShape*> mList;
public:
    WgRenderDataShape* allocate(WgContext& context);
    void free(WgContext& context, WgRenderDataShape* dataShape);
    void release(WgContext& context);
};

struct WgRenderDataPicture: public WgRenderDataPaint
{
    WgBindGroupPicture bindGroupPicture{};
    WgImageData imageData{};
    WgMeshData meshData{};

    void update(WgContext& context);
    void release(WgContext& context) override;
    Type type() override { return Type::Picture; };
};<|MERGE_RESOLUTION|>--- conflicted
+++ resolved
@@ -112,15 +112,10 @@
     FillRule fillRule{};
 
     void updateBBox(WgPoint pmin, WgPoint pmax);
-<<<<<<< HEAD
-    void updateMeshes(WgContext& context, const RenderShape& rshape, const RenderTransform* rt);
+    void updateMeshes(WgContext& context, const RenderShape& rshape, const Matrix& rt);
     void updateShapes(WgContext& context, const WgPolyline* polyline);
     void updateStrokesList(WgContext& context, Array<WgPolyline*> polylines, const RenderStroke* rstroke, float totalLen, float trimBegin, float trimEnd);
     void updateStrokes(WgContext& context, const WgPolyline* polyline, const RenderStroke* rstroke, float trimBegin, float trimEnd);
-=======
-    void updateMeshes(WgContext& context, const RenderShape& rshape, const Matrix& rt);
-    void updateMeshes(WgContext& context, const WgPolyline* polyline, const RenderStroke* rstroke);
->>>>>>> c257994d
     void releaseMeshes(WgContext& context);
     void release(WgContext& context) override;
     Type type() override { return Type::Shape; };
