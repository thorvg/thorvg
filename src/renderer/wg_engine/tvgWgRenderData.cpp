
/*
 * Copyright (c) 2023 - 2024 the ThorVG project. All rights reserved.

 * Permission is hereby granted, free of charge, to any person obtaining a copy
 * of this software and associated documentation files (the "Software"), to deal
 * in the Software without restriction, including without limitation the rights
 * to use, copy, modify, merge, publish, distribute, sublicense, and/or sell
 * copies of the Software, and to permit persons to whom the Software is
 * furnished to do so, subject to the following conditions:

 * The above copyright notice and this permission notice shall be included in all
 * copies or substantial portions of the Software.

 * THE SOFTWARE IS PROVIDED "AS IS", WITHOUT WARRANTY OF ANY KIND, EXPRESS OR
 * IMPLIED, INCLUDING BUT NOT LIMITED TO THE WARRANTIES OF MERCHANTABILITY,
 * FITNESS FOR A PARTICULAR PURPOSE AND NONINFRINGEMENT. IN NO EVENT SHALL THE
 * AUTHORS OR COPYRIGHT HOLDERS BE LIABLE FOR ANY CLAIM, DAMAGES OR OTHER
 * LIABILITY, WHETHER IN AN ACTION OF CONTRACT, TORT OR OTHERWISE, ARISING FROM,
 * OUT OF OR IN CONNECTION WITH THE SOFTWARE OR THE USE OR OTHER DEALINGS IN THE
 * SOFTWARE.
 */

#ifndef _TVG_WG_RENDER_DATA_H_
#define _TVG_WG_RENDER_DATA_H_

#include <algorithm>
#include "tvgWgRenderData.h"

//***********************************************************************
// WgMeshData
//***********************************************************************

void WgMeshData::draw(WgContext& context, WGPURenderPassEncoder renderPassEncoder)
{
    wgpuRenderPassEncoderSetVertexBuffer(renderPassEncoder, 0, bufferPosition, 0, vertexCount * sizeof(float) * 2);
    wgpuRenderPassEncoderSetIndexBuffer(renderPassEncoder, bufferIndex, WGPUIndexFormat_Uint32, 0, indexCount * sizeof(uint32_t));
    wgpuRenderPassEncoderDrawIndexed(renderPassEncoder, indexCount, 1, 0, 0, 0);
}


void WgMeshData::drawFan(WgContext& context, WGPURenderPassEncoder renderPassEncoder)
{
    wgpuRenderPassEncoderSetVertexBuffer(renderPassEncoder, 0, bufferPosition, 0, vertexCount * sizeof(float) * 2);
    wgpuRenderPassEncoderSetIndexBuffer(renderPassEncoder, context.indexBufferFan, WGPUIndexFormat_Uint32, 0, indexCount * sizeof(uint32_t));
    wgpuRenderPassEncoderDrawIndexed(renderPassEncoder, indexCount, 1, 0, 0, 0);
}


void WgMeshData::drawImage(WgContext& context, WGPURenderPassEncoder renderPassEncoder)
{
    wgpuRenderPassEncoderSetVertexBuffer(renderPassEncoder, 0, bufferPosition, 0, vertexCount * sizeof(float) * 2);
    wgpuRenderPassEncoderSetVertexBuffer(renderPassEncoder, 1, bufferTexCoord, 0, vertexCount * sizeof(float) * 2);
    wgpuRenderPassEncoderSetIndexBuffer(renderPassEncoder, bufferIndex, WGPUIndexFormat_Uint32, 0, indexCount * sizeof(uint32_t));
    wgpuRenderPassEncoderDrawIndexed(renderPassEncoder, indexCount, 1, 0, 0, 0);
};


void WgMeshData::update(WgContext& context, const WgPolyline* polyline)
{
    assert(polyline);
    assert(polyline->pts.count > 2);
    vertexCount = polyline->pts.count;
    indexCount = (polyline->pts.count - 2) * 3;
    context.allocateVertexBuffer(bufferPosition, &polyline->pts[0], vertexCount * sizeof(float) * 2);
    context.allocateIndexBufferFan(vertexCount);
}


void WgMeshData::update(WgContext& context, const WgGeometryData* geometryData)
{
    assert(geometryData);
    vertexCount = geometryData->positions.pts.count;
    indexCount = geometryData->indexes.count;
    // buffer position data create and write
    if (geometryData->positions.pts.count > 0)
        context.allocateVertexBuffer(bufferPosition, &geometryData->positions.pts[0], vertexCount * sizeof(float) * 2);
    // buffer tex coords data create and write
    if (geometryData->texCoords.count > 0)
        context.allocateVertexBuffer(bufferTexCoord, &geometryData->texCoords[0], vertexCount * sizeof(float) * 2);
    // buffer index data create and write
    if (geometryData->indexes.count > 0)
        context.allocateIndexBuffer(bufferIndex, &geometryData->indexes[0], indexCount * sizeof(uint32_t));
};


void WgMeshData::update(WgContext& context, const WgPoint pmin, const WgPoint pmax)
{
    vertexCount = 4;
    indexCount = 6;
    const float data[] = {
        pmin.x, pmin.y, pmax.x, pmin.y,
        pmax.x, pmax.y, pmin.x, pmax.y
    };
    context.allocateVertexBuffer(bufferPosition, data, sizeof(data));
    context.allocateIndexBufferFan(vertexCount);
}


void WgMeshData::release(WgContext& context)
{
    context.releaseBuffer(bufferIndex);
    context.releaseBuffer(bufferTexCoord);
    context.releaseBuffer(bufferPosition);
};


//***********************************************************************
// WgMeshDataPool
//***********************************************************************

WgMeshData* WgMeshDataPool::allocate(WgContext& context)
{
    WgMeshData* meshData{};
    if (mPool.count > 0) {
        meshData = mPool.last();
        mPool.pop();
    } else {
        meshData = new WgMeshData();
        mList.push(meshData);
    }
    return meshData;
}


void WgMeshDataPool::free(WgContext& context, WgMeshData* meshData)
{
    mPool.push(meshData);
}


void WgMeshDataPool::release(WgContext& context)
{
    for (uint32_t i = 0; i < mList.count; i++) {
        mList[i]->release(context);
        delete mList[i];
    }
    mPool.clear();
    mList.clear();
}

WgMeshDataPool* WgMeshDataGroup::gMeshDataPool = nullptr;

//***********************************************************************
// WgMeshDataGroup
//***********************************************************************

void WgMeshDataGroup::append(WgContext& context, const WgPolyline* polyline)
{
    assert(polyline);
    assert(polyline->pts.count >= 3);
    meshes.push(gMeshDataPool->allocate(context));
    meshes.last()->update(context, polyline);
}


void WgMeshDataGroup::append(WgContext& context, const WgGeometryData* geometryData)
{
    assert(geometryData);
    assert(geometryData->positions.pts.count >= 3);
    meshes.push(gMeshDataPool->allocate(context));
    meshes.last()->update(context, geometryData);
}


void WgMeshDataGroup::append(WgContext& context, const WgPoint pmin, const WgPoint pmax)
{
    meshes.push(gMeshDataPool->allocate(context));
    meshes.last()->update(context, pmin, pmax);
}


void WgMeshDataGroup::release(WgContext& context)
{
    for (uint32_t i = 0; i < meshes.count; i++)
        gMeshDataPool->free(context, meshes[i]);
    meshes.clear();
};


//***********************************************************************
// WgImageData
//***********************************************************************

void WgImageData::update(WgContext& context, Surface* surface)
{
    release(context);
    assert(surface);
    texture = context.createTexture2d(
        WGPUTextureUsage_TextureBinding | WGPUTextureUsage_CopyDst,
        WGPUTextureFormat_RGBA8Unorm,
        surface->w, surface->h, "The shape texture");
    assert(texture);
    textureView = context.createTextureView2d(texture, "The shape texture view");
    assert(textureView);
    // update texture data
    WGPUImageCopyTexture imageCopyTexture{};
    imageCopyTexture.nextInChain = nullptr;
    imageCopyTexture.texture = texture;
    imageCopyTexture.mipLevel = 0;
    imageCopyTexture.origin = { 0, 0, 0 };
    imageCopyTexture.aspect = WGPUTextureAspect_All;
    WGPUTextureDataLayout textureDataLayout{};
    textureDataLayout.nextInChain = nullptr;
    textureDataLayout.offset = 0;
    textureDataLayout.bytesPerRow = 4 * surface->w;
    textureDataLayout.rowsPerImage = surface->h;
    WGPUExtent3D writeSize{};
    writeSize.width = surface->w;
    writeSize.height = surface->h;
    writeSize.depthOrArrayLayers = 1;
    wgpuQueueWriteTexture(context.queue, &imageCopyTexture, surface->data, 4 * surface->w * surface->h, &textureDataLayout, &writeSize);
    wgpuQueueSubmit(context.queue, 0, nullptr);
};


void WgImageData::release(WgContext& context)
{
    context.releaseTextureView(textureView);
    context.releaseTexture(texture);
};

//***********************************************************************
// WgRenderSettings
//***********************************************************************

void WgRenderSettings::update(WgContext& context, const Fill* fill, const uint8_t* color, const RenderUpdateFlag flags)
{
    // setup fill properties
    if ((flags & (RenderUpdateFlag::Gradient)) && fill) {
        // setup linear fill properties
        if (fill->type() == Type::LinearGradient) {
            WgShaderTypeLinearGradient linearGradient((LinearGradient*)fill);
            bindGroupLinear.initialize(context.device, context.queue, linearGradient);
            fillType = WgRenderSettingsType::Linear;
        } else if (fill->type() == Type::RadialGradient) {
            WgShaderTypeRadialGradient radialGradient((RadialGradient*)fill);
            bindGroupRadial.initialize(context.device, context.queue, radialGradient);
            fillType = WgRenderSettingsType::Radial;
        }
        skip = false;
    } else if ((flags & (RenderUpdateFlag::Color)) && !fill) {
        WgShaderTypeSolidColor solidColor(color);
        bindGroupSolid.initialize(context.device, context.queue, solidColor);
        fillType = WgRenderSettingsType::Solid;
        skip = (color[3] == 0);
    }
};


void WgRenderSettings::release(WgContext& context)
{
    bindGroupSolid.release();
    bindGroupLinear.release();
    bindGroupRadial.release();
};

//***********************************************************************
// WgRenderDataPaint
//***********************************************************************

void WgRenderDataPaint::release(WgContext& context)
{
    bindGroupPaint.release();
    clips.clear();
};


void WgRenderDataPaint::updateClips(tvg::Array<tvg::RenderData> &clips) {
    this->clips.clear();
    for (uint32_t i = 0; i < clips.count; i++)
        if (clips[i])
            this->clips.push((WgRenderDataPaint*)clips[i]);
}

//***********************************************************************
// WgRenderDataShape
//***********************************************************************

void WgRenderDataShape::updateBBox(WgPoint pmin, WgPoint pmax)
{
    pMin.x = std::min(pMin.x, pmin.x);
    pMin.y = std::min(pMin.y, pmin.y);
    pMax.x = std::max(pMax.x, pmax.x);
    pMax.y = std::max(pMax.y, pmax.y);
}


void WgRenderDataShape::updateMeshes(WgContext &context, const RenderShape &rshape, const Matrix& rt)
{
    releaseMeshes(context);
    strokeFirst = rshape.stroke ? rshape.stroke->strokeFirst : false;

    Array<WgPolyline*> polylines{};
    // decode path
    size_t pntIndex = 0;
    for (uint32_t cmdIndex = 0; cmdIndex < rshape.path.cmds.count; cmdIndex++) {
        PathCommand cmd = rshape.path.cmds[cmdIndex];
        if (cmd == PathCommand::MoveTo) {
            // proceed current polyline
            polylines.push(new WgPolyline);
            polylines.last()->appendPoint(rshape.path.pts[pntIndex]);
            pntIndex++;
        } else if (cmd == PathCommand::LineTo) {
            polylines.last()->appendPoint(rshape.path.pts[pntIndex]);
            pntIndex++;
        } else if (cmd == PathCommand::Close) {
            polylines.last()->close();
        } else if (cmd == PathCommand::CubicTo) {
<<<<<<< HEAD
            assert(polylines.last()->pts.count > 0);
            WgPoint pt0 = polylines.last()->pts.last().trans(rt->m);
            WgPoint pt1 = WgPoint(rshape.path.pts[pntIndex + 0]).trans(rt->m);
            WgPoint pt2 = WgPoint(rshape.path.pts[pntIndex + 1]).trans(rt->m);
            WgPoint pt3 = WgPoint(rshape.path.pts[pntIndex + 2]).trans(rt->m);
=======
            assert(polyline.pts.count > 0);
            WgPoint pt0 = polyline.pts.last().trans(rt);
            WgPoint pt1 = WgPoint(rshape.path.pts[pntIndex + 0]).trans(rt);
            WgPoint pt2 = WgPoint(rshape.path.pts[pntIndex + 1]).trans(rt);
            WgPoint pt3 = WgPoint(rshape.path.pts[pntIndex + 2]).trans(rt);
>>>>>>> c257994d
            uint32_t nsegs = (uint32_t)(pt0.dist(pt1) + pt1.dist(pt2) + pt2.dist(pt3));
            polylines.last()->appendCubic(
                rshape.path.pts[pntIndex + 0],
                rshape.path.pts[pntIndex + 1],
                rshape.path.pts[pntIndex + 2],
                nsegs / 2);
            pntIndex += 3;
        }
    }
    // proceed shapes
    float totalLen{};
    for (uint32_t i = 0; i < polylines.count; i++) {
        totalLen += polylines[i]->len;
        updateShapes(context, polylines[i]);
    }
    // proceed strokes
    if (rshape.stroke) {
        float trimBegin = rshape.stroke->trim.begin;
        float trimEnd   = rshape.stroke->trim.end;
        if (rshape.stroke->trim.simultaneous) {
            for (uint32_t i = 0; i < polylines.count; i++)
                updateStrokes(context, polylines[i], rshape.stroke, trimBegin, trimEnd);
        } else {
            if (trimBegin <= trimEnd) {
                updateStrokesList(context, polylines, rshape.stroke, totalLen, trimBegin, trimEnd);
            } else {
                updateStrokesList(context, polylines, rshape.stroke, totalLen, 0.0f, trimEnd);
                updateStrokesList(context, polylines, rshape.stroke, totalLen, trimBegin, 1.0f);
            }
        }
    }
    // delete polylines
    for (uint32_t i = 0; i < polylines.count; i++)
        delete polylines[i];
    // update shapes bbox
    meshDataBBox.update(context, pMin, pMax);
}


void WgRenderDataShape::updateShapes(WgContext& context, const WgPolyline* polyline)
{
    assert(polyline);
    // generate fill geometry
    if (polyline->pts.count >= 3) {
        WgPoint pmin{}, pmax{};
        polyline->getBBox(pmin, pmax);
        meshGroupShapes.append(context, polyline);
        meshGroupShapesBBox.append(context, pmin, pmax);
        updateBBox(pmin, pmax);
    }
}

void WgRenderDataShape::updateStrokesList(WgContext& context, Array<WgPolyline*> polylines, const RenderStroke* rstroke, float totalLen, float trimBegin, float trimEnd)
{
    float tp1 = totalLen * trimBegin; // trim point begin
    float tp2 = totalLen * trimEnd; // trim point end
    float pc = 0; // point current
    for (uint32_t i = 0; i < polylines.count; i++) {
        float pl = polylines[i]->len; // current polyline length
        float trimBegin = ((pc <= tp1) && (pc + pl > tp1)) ? (tp1 - pc) / pl : 0.0f;
        float trimEnd   = ((pc <= tp2) && (pc + pl > tp2)) ? (tp2 - pc) / pl : 1.0f;
        if ((pc + pl >= tp1) && (pc <= tp2))
            updateStrokes(context, polylines[i], rstroke, trimBegin, trimEnd);
        pc += pl;
        // break if reached the tail
        if (pc > tp2) break;
    }
}


void WgRenderDataShape::updateStrokes(WgContext& context, const WgPolyline* polyline, const RenderStroke* rstroke, float trimBegin, float trimEnd)
{
    assert(polyline);
    // generate strokes geometry
    if ((polyline->pts.count >= 1) && rstroke && (rstroke->width > 0.0f)) {
        static WgGeometryData geometryData; geometryData.clear();
        static WgPolyline trimmed;
        // trim -> split -> stroke
        if (trimBegin == trimEnd) return;
        if ((rstroke->dashPattern) && ((trimBegin != 0.0f) || (trimEnd != 1.0f))) {
            trimmed.clear();
            if (trimBegin < trimEnd)
                polyline->trim(&trimmed, trimBegin, trimEnd);
            else {
                polyline->trim(&trimmed, trimBegin, 1.0f);
                polyline->trim(&trimmed, 0.0f, trimEnd);
            }
            geometryData.appendStrokeDashed(&trimmed, rstroke);
        } else // trim -> stroke
        if ((trimBegin != 0.0f) || (trimEnd != 1.0f)) {
            trimmed.clear();
            if (trimBegin < trimEnd)
                polyline->trim(&trimmed, trimBegin, trimEnd);
            else {
                polyline->trim(&trimmed, trimBegin, 1.0f);
                polyline->trim(&trimmed, 0.0f, trimEnd);
            }
            geometryData.appendStroke(&trimmed, rstroke);
        } else // split -> stroke
        if (rstroke->dashPattern) {
            geometryData.appendStrokeDashed(polyline, rstroke);
        } else { // stroke
            geometryData.appendStroke(polyline, rstroke);
        }
        // append render meshes and bboxes
        if(geometryData.positions.pts.count >= 3) {
            WgPoint pmin{}, pmax{};
            geometryData.positions.getBBox(pmin, pmax);
            meshGroupStrokes.append(context, &geometryData);
            meshGroupStrokesBBox.append(context, pmin, pmax);
        }
    }
}


void WgRenderDataShape::releaseMeshes(WgContext &context)
{
    meshGroupStrokesBBox.release(context);
    meshGroupStrokes.release(context);
    meshGroupShapesBBox.release(context);
    meshGroupShapes.release(context);
    pMin = {FLT_MAX, FLT_MAX};
    pMax = {0.0f, 0.0f};
    clips.clear();
}


void WgRenderDataShape::release(WgContext& context)
{
    releaseMeshes(context);
    meshDataBBox.release(context);
    renderSettingsStroke.release(context);
    renderSettingsShape.release(context);
    WgRenderDataPaint::release(context);
};

//***********************************************************************
// WgRenderDataShapePool
//***********************************************************************

WgRenderDataShape* WgRenderDataShapePool::allocate(WgContext& context)
{
    WgRenderDataShape* dataShape{};
    if (mPool.count > 0) {
        dataShape = mPool.last();
        mPool.pop();
    } else {
        dataShape = new WgRenderDataShape();
        mList.push(dataShape);
    }
    return dataShape;
}


void WgRenderDataShapePool::free(WgContext& context, WgRenderDataShape* dataShape)
{
    dataShape->meshGroupShapes.release(context);
    dataShape->meshGroupShapesBBox.release(context);
    dataShape->meshGroupStrokes.release(context);
    dataShape->meshGroupStrokesBBox.release(context);
    dataShape->clips.clear();
    mPool.push(dataShape);
}


void WgRenderDataShapePool::release(WgContext& context)
{
    for (uint32_t i = 0; i < mList.count; i++) {
        mList[i]->release(context);
        delete mList[i];
    }
    mPool.clear();
    mList.clear();
}

//***********************************************************************
// WgRenderDataPicture
//***********************************************************************

void WgRenderDataPicture::release(WgContext& context)
{
    meshData.release(context);
    imageData.release(context);
    bindGroupPicture.release();
    WgRenderDataPaint::release(context);
}

#endif //_TVG_WG_RENDER_DATA_H_<|MERGE_RESOLUTION|>--- conflicted
+++ resolved
@@ -307,19 +307,11 @@
         } else if (cmd == PathCommand::Close) {
             polylines.last()->close();
         } else if (cmd == PathCommand::CubicTo) {
-<<<<<<< HEAD
             assert(polylines.last()->pts.count > 0);
-            WgPoint pt0 = polylines.last()->pts.last().trans(rt->m);
-            WgPoint pt1 = WgPoint(rshape.path.pts[pntIndex + 0]).trans(rt->m);
-            WgPoint pt2 = WgPoint(rshape.path.pts[pntIndex + 1]).trans(rt->m);
-            WgPoint pt3 = WgPoint(rshape.path.pts[pntIndex + 2]).trans(rt->m);
-=======
-            assert(polyline.pts.count > 0);
-            WgPoint pt0 = polyline.pts.last().trans(rt);
+            WgPoint pt0 = polylines.last()->pts.last().trans(rt);
             WgPoint pt1 = WgPoint(rshape.path.pts[pntIndex + 0]).trans(rt);
             WgPoint pt2 = WgPoint(rshape.path.pts[pntIndex + 1]).trans(rt);
             WgPoint pt3 = WgPoint(rshape.path.pts[pntIndex + 2]).trans(rt);
->>>>>>> c257994d
             uint32_t nsegs = (uint32_t)(pt0.dist(pt1) + pt1.dist(pt2) + pt2.dist(pt3));
             polylines.last()->appendCubic(
                 rshape.path.pts[pntIndex + 0],
