--- conflicted
+++ resolved
@@ -214,20 +214,13 @@
         flag |= RenderUpdateFlag::Stroke;
     }
 
-<<<<<<< HEAD
-    void strokeTrim(float begin, float end, bool individual)
-=======
     void strokeTrim(float begin, float end, bool simultaneous)
->>>>>>> 669b5bad
     {
         if (!rs.stroke) {
             if (begin == 0.0f && end == 1.0f) return;
             rs.stroke = new RenderStroke();
         }
 
-<<<<<<< HEAD
-        if (mathEqual(rs.stroke->trim.begin, begin) && mathEqual(rs.stroke->trim.end, end)) return;
-=======
         if (mathEqual(rs.stroke->trim.begin, begin) && mathEqual(rs.stroke->trim.end, end) &&
             rs.stroke->trim.simultaneous == simultaneous) return;
 
@@ -247,14 +240,11 @@
             begin = end;
             end = tmp;
         }
->>>>>>> 669b5bad
 
         rs.stroke->trim.begin = begin;
         rs.stroke->trim.end = end;
         rs.stroke->trim.simultaneous = simultaneous;
         flag |= RenderUpdateFlag::Stroke;
-<<<<<<< HEAD
-=======
     }
 
     bool strokeTrim(float* begin, float* end)
@@ -268,7 +258,6 @@
             if (end) *end = 1.0f;
             return false;
         }
->>>>>>> 669b5bad
     }
 
     void strokeCap(StrokeCap cap)
