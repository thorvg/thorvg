--- conflicted
+++ resolved
@@ -313,7 +313,6 @@
 /************************************************************************/
 
 /**
-<<<<<<< HEAD
  * \brief Enumeration specifying the methods of Memory Pool behavior policy.
  */
 typedef enum {
@@ -321,14 +320,16 @@
     TVG_MEMPOOL_POLICY_SHAREABLE,   ///< Memory Pool is shared among canvases.
     TVG_MEMPOOL_POLICY_INDIVIDUAL   ///< Allocate designated memory pool that is used only by the current canvas instance.
 } Tvg_Mempool_Policy;
-=======
+
+
+/**
  * \brief Enumeration specifying the methods of combining the 8-bit color channels into 32-bit color.
  */
 typedef enum {
     TVG_COLORSPACE_ABGR8888 = 0, ///< The 8-bit color channels are combined into 32-bit color in the order: alpha, blue, green, red.
     TVG_COLORSPACE_ARGB8888      ///< The 8-bit color channels are combined into 32-bit color in the order: alpha, red, green, blue.
 } Tvg_Colorspace;
->>>>>>> d40d2ea2
+
 
 /*!
 * \brief Creates a Canvas object.
