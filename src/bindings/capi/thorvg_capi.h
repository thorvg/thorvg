/*!
* \file thorvg_capi.h
*
* \brief The module provides C bindings for the ThorVG library.
* Please refer to src/examples/Capi.cpp to find the thorvg_capi usage examples.
*
* The thorvg_capi module allows to implement the ThorVG client and provides
* the following functionalities:
* - drawing shapes: line, arc, curve, polygon, circle, user-defined, ...
* - filling: solid, linear and radial gradient
* - scene graph & affine transformation (translation, rotation, scale, ...)
* - stroking: width, join, cap, dash
* - composition: blending, masking, path clipping
* - pictures: SVG, PNG, bitmap
*
*/

#ifndef __THORVG_CAPI_H__
#define __THORVG_CAPI_H__

#include <stdint.h>
#include <stdbool.h>

#ifdef TVG_EXPORT
    #undef TVG_EXPORT
#endif

#ifdef TVG_BUILD
    #ifdef _WIN32
        #define TVG_EXPORT __declspec(dllexport)
    #else
        #define TVG_EXPORT __attribute__ ((visibility ("default")))
    #endif
#else
    #define TVG_EXPORT
#endif

#ifdef __cplusplus
extern "C" {
#endif

/**
* \defgroup ThorVG_CAPI ThorVG_CAPI
* \brief ThorVG C language binding APIs.
*
* \{
*/

/*!
* CPU raster engine type.
*
* \ingroup ThorVGCapi_Initializer
*/
#define TVG_ENGINE_SW (1 << 1)


/*!
* OpenGL raster engine type.
*
* \ingroup ThorVGCapi_Initializer
*/
#define TVG_ENGINE_GL (1 << 2)


/*!
* \brief The 8-bit color channels are combined into 32-bit color in the order: alpha, blue, green, red.
*
* \ingroup ThorVGCapi_Canvas
*/
#define TVG_COLORSPACE_ABGR8888 0


/*!
* \brief The 8-bit color channels are combined into 32-bit color in the order: alpha, red, green, blue.
*
* \ingroup ThorVGCapi_Canvas
*/
#define TVG_COLORSPACE_ARGB8888 1


/**
* \brief A structure responsible for managing and drawing graphical elements.
*
* It sets up the target buffer, which can be drawn on the screen. It stores the Tvg_Paint objects (Shape, Scene, Picture).
*/
typedef struct _Tvg_Canvas Tvg_Canvas;


/**
* \brief A structure representing a graphical element.
*
* \warning The TvgPaint objects can not be shared between Canvases.
*/
typedef struct _Tvg_Paint Tvg_Paint;


/**
* \brief A structure representing a gradient fill of a Tvg_Paint object.
*/
typedef struct _Tvg_Gradient Tvg_Gradient;


/**
 * \brief Enumeration specifying the result from the APIs.
 */
typedef enum {
    TVG_RESULT_SUCCESS = 0,            ///< The value returned in case of a correct request execution.
    TVG_RESULT_INVALID_ARGUMENT,       ///< The value returned in the event of a problem with the arguments given to the API - e.g. empty paths or null pointers.
    TVG_RESULT_INSUFFICIENT_CONDITION, ///< The value returned in case the request cannot be processed - e.g. asking for properties of an object, which does not exist.
    TVG_RESULT_FAILED_ALLOCATION,      ///< The value returned in case of unsuccessful memory allocation.
    TVG_RESULT_MEMORY_CORRUPTION,      ///< The value returned in the event of bad memory handling - e.g. failing in pointer releasing or casting
    TVG_RESULT_NOT_SUPPORTED,          ///< The value returned in case of choosing unsupported options.
    TVG_RESULT_UNKNOWN                 ///< The value returned in all other cases.
} Tvg_Result;


/**
 * \brief Enumeration indicating the method used in the composition of two objects - the target and the source.
 *
 * \ingroup ThorVGCapi_Paint
 */
typedef enum {
    TVG_COMPOSITE_METHOD_NONE = 0,           ///< No composition is applied.
    TVG_COMPOSITE_METHOD_CLIP_PATH,          ///< The intersection of the source and the target is determined and only the resulting pixels from the source are rendered.
    TVG_COMPOSITE_METHOD_ALPHA_MASK,         ///< The pixels of the source and the target are alpha blended. As a result, only the part of the source, which intersects with the target is visible.
    TVG_COMPOSITE_METHOD_INVERSE_ALPHA_MASK, ///< The pixels of the source and the complement to the target's pixels are alpha blended. As a result, only the part of the source which is not covered by the target is visible.
} Tvg_Composite_Method;


/**
 * \addtogroup ThorVGCapi_Shape
 * \{
 */

/**
 * \brief Enumeration specifying the values of the path commands accepted by TVG.
 *
 * Not to be confused with the path commands from the svg path element (like M, L, Q, H and many others).
 * TVG interprets all of them and translates to the ones from the PathCommand values.
 */
typedef enum {
    TVG_PATH_COMMAND_CLOSE = 0, ///< Ends the current sub-path and connects it with its initial point - corresponds to Z command in the svg path commands.
    TVG_PATH_COMMAND_MOVE_TO,   ///< Sets a new initial point of the sub-path and a new current point - corresponds to M command in the svg path commands.
    TVG_PATH_COMMAND_LINE_TO,   ///< Draws a line from the current point to the given point and sets a new value of the current point - corresponds to L command in the svg path commands.
    TVG_PATH_COMMAND_CUBIC_TO   ///< Draws a cubic Bezier curve from the current point to the given point using two given control points and sets a new value of the current point - corresponds to C command in the svg path commands.
} Tvg_Path_Command;


/**
 * \brief Enumeration determining the ending type of a stroke in the open sub-paths.
 */
typedef enum {
    TVG_STROKE_CAP_SQUARE = 0, ///< The stroke is extended in both endpoints of a sub-path by a rectangle, with the width equal to the stroke width and the length equal to the half of the stroke width. For zero length sub-paths the square is rendered with the size of the stroke width.
    TVG_STROKE_CAP_ROUND,      ///< The stroke is extended in both endpoints of a sub-path by a half circle, with a radius equal to the half of a stroke width. For zero length sub-paths a full circle is rendered.
    TVG_STROKE_CAP_BUTT        ///< The stroke ends exactly at each of the two endpoints of a sub-path. For zero length sub-paths no stroke is rendered.
} Tvg_Stroke_Cap;


/**
 * \brief Enumeration specifying how to fill the area outside the gradient bounds.
 */
typedef enum {
    TVG_STROKE_JOIN_BEVEL = 0, ///< The outer corner of the joined path segments is bevelled at the join point. The triangular region of the corner is enclosed by a straight line between the outer corners of each stroke.
    TVG_STROKE_JOIN_ROUND,     ///< The outer corner of the joined path segments is rounded. The circular region is centered at the join point.
    TVG_STROKE_JOIN_MITER      ///< The outer corner of the joined path segments is spiked. The spike is created by extension beyond the join point of the outer edges of the stroke until they intersect. In case the extension goes beyond the limit, the join style is converted to the Bevel style.
} Tvg_Stroke_Join;


/**
 * \brief Enumeration specifying how to fill the area outside the gradient bounds.
 */
typedef enum {
    TVG_STROKE_FILL_PAD = 0, ///< The remaining area is filled with the closest stop color.
    TVG_STROKE_FILL_REFLECT, ///< The gradient pattern is reflected outside the gradient area until the expected region is filled.
    TVG_STROKE_FILL_REPEAT   ///< The gradient pattern is repeated continuously beyond the gradient area until the expected region is filled.
} Tvg_Stroke_Fill;


/**
 * \brief Enumeration specifying the algorithm used to establish which parts of the shape are treated as the inside of the shape.
 */
typedef enum {
    TVG_FILL_RULE_WINDING = 0, ///< A line from the point to a location outside the shape is drawn. The intersections of the line with the path segment of the shape are counted. Starting from zero, if the path segment of the shape crosses the line clockwise, one is added, otherwise one is subtracted. If the resulting sum is non zero, the point is inside the shape.
    TVG_FILL_RULE_EVEN_ODD     ///< A line from the point to a location outside the shape is drawn and its intersections with the path segments of the shape are counted. If the number of intersections is an odd number, the point is inside the shape.
} Tvg_Fill_Rule;

/** \} */   // end addtogroup ThorVGCapi_Shape


/*!
* \addtogroup ThorVGCapi_Gradient
* \{
*/

/*!
* \brief A data structure storing the information about the color and its relative position inside the gradient bounds.
*/
typedef struct
{
    float offset; /**< The relative position of the color. */
    uint8_t r;    /**< The red color channel value in the range [0 ~ 255]. */
    uint8_t g;    /**< The green color channel value in the range [0 ~ 255]. */
    uint8_t b;    /**< The blue color channel value in the range [0 ~ 255]. */
    uint8_t a;    /**< The alpha channel value in the range [0 ~ 255], where 0 is completely transparent and 255 is opaque. */
} Tvg_Color_Stop;

/** \} */   // end addtogroup ThorVGCapi_Gradient


/**
 * \brief A data structure representing a point in two-dimensional space.
 */
typedef struct
{
    float x, y;
} Tvg_Point;


/**
 * \brief A data structure representing a three-dimensional matrix.
 *
 * The elements e11, e12, e21 and e22 represent the rotation matrix, including the scaling factor.
 * The elements e13 and e23 determine the translation of the object along the x and y-axis, respectively.
 * The elements e31 and e32 are set to 0, e33 is set to 1.
 */
typedef struct
{
    float e11, e12, e13;
    float e21, e22, e23;
    float e31, e32, e33;
} Tvg_Matrix;


/**
* \defgroup ThorVGCapi_Initializer Initializer
* \brief A module enabling initialization and termination of the TVG engines.
*
* \{
*/

/************************************************************************/
/* Engine API                                                           */
/************************************************************************/
/*!
* \brief Initializes TVG engines.
*
* TVG requires the running-engine environment.
* TVG runs its own task-scheduler for parallelizing rendering tasks efficiently.
* You can indicate the number of threads, the count of which is designated @p threads.
* In the initialization step, TVG will generate/spawn the threads as set by @p threads count.
*
* \code
* tvg_engine_init(TVG_ENGINE_SW, 0);  //Initialize software renderer and use the main thread only
* \endcode
*
* \param[in] engine_method The engine types to initialize. This is relative to the Canvas types, in which it will be used. For multiple backeneds bitwise operation is allowed.
*   - TVG_ENGINE_SW: CPU rasterizer
*   - TVG_ENGINE_GL: OpenGL rasterizer (not supported yet)
* \param[in] threads The number of additional threads used to perform rendering. Zero indicates only the main thread is to be used.
*
* \return Tvg_Result enumeration.
* \retval TVG_RESULT_SUCCESS Succeed.
* \retval TVG_RESULT_FAILED_ALLOCATION An internal error possibly with memory allocation.
* \retval TVG_RESULT_INVALID_ARGUMENT Unknown engine type.
* \retval TVG_RESULT_NOT_SUPPORTED Unsupported engine type.
* \retval TVG_RESULT_UNKNOWN Other error.
*
* \note The Initializer keeps track of the number of times it was called. Threads count is fixed at the first init() call.
* \see tvg_engine_term()
* \see TVG_ENGINE_SW, TVG_ENGINE_GL
*/
TVG_EXPORT Tvg_Result tvg_engine_init(unsigned engine_method, unsigned threads);


/*!
* \brief Terminates TVG engines.
*
* It should be called in case of termination of the TVG client with the same engine types as were passed when tvg_engine_init() was called.
*
* \code
* tvg_engine_init(TVG_ENGINE_SW, 0);
* //define canvas and shapes, update shapes, general rendering calls
* tvg_engine_term(TVG_ENGINE_SW);
* \endcode
*
* \param engine_method The engine types to terminate. This is relative to the Canvas types, in which it will be used. For multiple backeneds bitwise operation is allowed
*   - TVG_ENGINE_SW: CPU rasterizer
*   - TVG_ENGINE_GL: OpenGL rasterizer (not supported yet)
*
* \return Tvg_Result enumeration.
* \retval TVG_RESULT_SUCCESS Succeed.
* \retval TVG_RESULT_INSUFFICIENT_CONDITION Nothing to be terminated.
* \retval TVG_RESULT_INVALID_ARGUMENT Unknown engine type.
* \retval TVG_RESULT_NOT_SUPPORTED Unsupported engine type.
* \retval TVG_RESULT_UNKNOWN An internal error.
*
* \see tvg_engine_init()
* \see TVG_ENGINE_SW, TVG_ENGINE_GL
*/
TVG_EXPORT Tvg_Result tvg_engine_term(unsigned engine_method);


/** \} */   // end defgroup ThorVGCapi_Initializer


/**
* \defgroup ThorVGCapi_Canvas Canvas
* \brief A module for managing and drawing graphical elements.
*
* A canvas is an entity responsible for drawing the target. It sets up the drawing engine and the buffer, which can be drawn on the screen. It also manages given Paint objects.
*
* \note A Canvas behavior depends on the raster engine though the final content of the buffer is expected to be identical.
* \warning The Paint objects belonging to one Canvas can't be shared among multiple Canvases.
\{
*/


/**
* \defgroup ThorVGCapi_SwCanvas SwCanvas
* \ingroup ThorVGCapi_Canvas
*
* \brief A module for rendering the graphical elements using the software engine.
*
* \{
*/

/************************************************************************/
/* SwCanvas API                                                         */
/************************************************************************/
/*!
* \brief Creates a Canvas object.
*
* \code
* Tvg_Canvas *canvas = NULL;
*
* tvg_engine_init(TVG_ENGINE_SW, 4);
* canvas = tvg_swcanvas_create();
*
* //set up the canvas buffer
* uint32_t *buffer = NULL;
* buffer = (uint32_t*) malloc(sizeof(uint32_t) * 100 * 100);
* if (!buffer) return;
*
* tvg_swcanvas_set_target(canvas, buffer, 100, 100, 100, TVG_COLORSPACE_ARGB8888);
*
* //set up paints and add them into the canvas before drawing it
*
* tvg_canvas_destroy(canvas);
* tvg_engine_term(TVG_ENGINE_SW);
* \endcode
*
* \return A new Tvg_Canvas object.
*/
TVG_EXPORT Tvg_Canvas* tvg_swcanvas_create();


/*!
* \brief Sets the buffer used in the rasterization process and defines the used colorspace.
*
* For optimisation reasons TVG does not allocate memory for the output buffer on its own.
* The buffer of a desirable size should be allocated and owned by the caller.
*
* \param[in] canvas The Tvg_Canvas object managing the @p buffer.
* \param[in] buffer A pointer to the allocated memory block of the size @p stride x @p h.
* \param[in] stride The stride of the raster image - in most cases same value as @p w.
* \param[in] w The width of the raster image.
* \param[in] h The height of the raster image.
* \param[in] cs The colorspace value defining the way the 32-bits colors should be read/written.
* - TVG_COLORSPACE_ABGR8888
* - TVG_COLORSPACE_ARGB8888
*
* \return Tvg_Result enumeration.
* \retval TVG_RESULT_SUCCESS Succeed.
* \retval TVG_RESULT_MEMORY_CORRUPTION Casting in the internal function implementation failed.
* \retval TVG_RESULT_INVALID_ARGUMENTS An invalid buffer pointer passed or one of the @p stride, @p w or @p h being zero.
* \retval TVG_RESULT_NOT_SUPPORTED The software engine is not supported.
*
* \warning Do not access @p buffer during tvg_canvas_draw() - tvg_canvas_sync(). It should not be accessed while TVG is writing on it.
*
* \see TVG_COLORSPACE_ARGB8888, TVG_COLORSPACE_ABGR8888
*/
TVG_EXPORT Tvg_Result tvg_swcanvas_set_target(Tvg_Canvas* canvas, uint32_t* buffer, uint32_t stride, uint32_t w, uint32_t h, uint32_t cs);


/** \} */   // end defgroup ThorVGCapi_SwCanvas


/************************************************************************/
/* Common Canvas API                                                    */
/************************************************************************/
/*!
* \brief Clears the canvas internal data, releases all paints stored by the canvas and destroys the canvas object itself.
*
* \code
* static Tvg_Canvas *canvas = NULL;
* static uint32_t *buffer = NULL;
*
* static void _init() {
*   canvas = tvg_swcanvas_create();
*   buffer = (uint32_t*) malloc(sizeof(uint32_t) * 100 * 100);
*   tvg_swcanvas_set_target(canvas, buffer, 100, 100, 100, TVG_COLORSPACE_ARGB8888);
* }
*
* //a task called from main function in a loop
* static void _job(const int cmd) {
*   //define a valid rectangle shape
*   switch (cmd) {
*     case CMD_EXIT: return 0;
*     case CMD_ADD_RECT:
*       tvg_canvas_push(canvas, rect);
*       break;
*     case CMD_DEL_RECT:
*       tvg_paint_del(rect);
*       //now to safely delete Tvg_Canvas, tvg_canvas_clear() API have to be used
*       break;
*     default:
*       break;
*   }
* }
*
* int main(int argc, char **argv) {
*   int cmd = 0;
*   int stop = 1;
*
*   tvg_engine_init(TVG_ENGINE_SW, 4);
*
*   while (stop) {
*      //wait for a command e.g. from a console
*      stop = _job(cmd);
*   }
*   tvg_canvas_clear(canvas, false);
*   tvg_canvas_destroy(canvas);
*   tvg_engine_term(TVG_ENGINE_SW);
*   return 0;
* }
*
* tvg_canvas_destroy(canvas);
* tvg_engine_term()
* \endcode
*
* \param[in] canvas The Tvg_Canvas object to be destroyed.
*
* \return Tvg_Result enumeration.
* \retval TVG_RESULT_SUCCESS Succeed.
* \retval TVG_RESULT_INVALID_ARGUMENT An invalid pointer to the Tvg_Canvas object is passed.
*
* \note If the paints from the canvas should not be released, the tvg_canvas_clear() with a @c free argument value set to @c false should be called.
* Please be aware that in such a case TVG is not responsible for the paints release anymore and it has to be done manually in order to avoid memory leaks.
*
* \see tvg_paint_del(), tvg_canvas_clear()
*/
TVG_EXPORT Tvg_Result tvg_canvas_destroy(Tvg_Canvas* canvas);


/*!
* \brief Inserts a drawing element into the canvas using a Tvg_Paint object.
*
* \param[in] canvas The Tvg_Canvas object managing the @p paint.
* \param[in] paint The Tvg_Paint object to be drawn.
*
* Only the paints pushed into the canvas will be drawing targets.
* They are retained by the canvas until you call tvg_canvas_clear().
* If you know the number of the pushed objects in the advance, please call tvg_canvas_reserve().
*
* \return Tvg_Result return values:
* \retval TVG_RESULT_SUCCESS Succeed.
* \retval TVG_RESULT_INVALID_ARGUMENT In case a @c nullptr is passed as the argument.
* \retval TVG_RESULT_INSUFFICIENT_CONDITION An internal error.
*
* \note The rendering order of the paints is the same as the order as they were pushed. Consider sorting the paints before pushing them if you intend to use layering.
* \see tvg_canvas_reserve(), tvg_canvas_clear()
*/
TVG_EXPORT Tvg_Result tvg_canvas_push(Tvg_Canvas* canvas, Tvg_Paint* paint);


/*!
* \brief Reserves a memory block where the objects pushed into a canvas are stored.
*
* If the number of Tvg_Paints to be stored in a canvas is known in advance, calling this function reduces the multiple
* memory allocations thus improves the performance.
*
* \code
* Tvg_Canvas *canvas = NULL;
*
* tvg_engine_init(TVG_ENGINE_SW, 4);
* canvas = tvg_swcanvas_create();
*
* uint32_t *buffer = NULL;
* buffer = (uint32_t*) malloc(sizeof(uint32_t) * 100 * 100);
* if (!buffer) return;
*
* tvg_swcanvas_set_target(canvas, buffer, 100, 100, 100, TVG_COLORSPACE_ARGB8888);
* tvg_canvas_reserve(canvas, 100); //reserve array for 100 paints in canvas.
*
* tvg_canvas_destroy(canvas);
* tvg_engine_term()
* \endcode
*
* \param[in] canvas The Tvg_Canvas object managing the reserved memory.
* \param[in] n The number of objects for which the memory is to be reserved.
*
* \return Tvg_Result enumeration.
* \retval TVG_RESULT_SUCCESS Succeed.
* \retval TVG_RESULT_INVALID_ARGUMENT An invalid Tvg_Canvas pointer.
* \retval TVG_RESULT_FAILED_ALLOCATION An internal error with memory allocation.
*/
TVG_EXPORT Tvg_Result tvg_canvas_reserve(Tvg_Canvas* canvas, uint32_t n);


/*!
* \brief Sets the total number of the paints pushed into the canvas to be zero.
* Tvg_Paint objects stored in the canvas are released if @p free is set to @c true, otherwise the memory is not deallocated and
* all paints should be released manually in order to avoid memory leaks.
*
* \param[in] canvas The Tvg_Canvas object to be cleared.
* \param[in] free If @c true the memory occupied by paints is deallocated, otherwise it is not.
*
* \return Tvg_Result enumeration.
* \retval TVG_RESULT_SUCCESS Succeed.
* \retval TVG_RESULT_INVALID_ARGUMENT An invalid Tvg_Canvas pointer.
* \retval TVG_RESULT_INSUFFICIENT_CONDITION An internal error.
*
* \warning Please use the @p free argument only when you know how it works, otherwise it's not recommended.
*
* \see tvg_canvas_destroy()
*/
TVG_EXPORT Tvg_Result tvg_canvas_clear(Tvg_Canvas* canvas, bool free);


/*!
* \brief Updates all paints in a canvas.
*
* Should be called before drawing in order to prepare paints for the rendering.
*
* \code
* //A frame drawing example. Thread safety and events implementation is skipped to show only TVG code.
*
* static Tvg_Canvas *canvas = NULL;
* static Tvg_Paint *rect = NULL;
*
* int _frame_render(void) {
*   tvg_canvas_update(canvas);
*   tvg_canvas_draw(canvas);
*   tvg_canvas_sync(canvas);
* }
*
* //event handler from your code or third party library
* void _event_handler(event *event_data) {
*   if (!event_data) return NULL;
*     switch(event_data.type) {
*       case EVENT_RECT_ADD:
*         if (!rect) {
*           tvg_shape_append_rect(rect, 10, 10, 50, 50, 0, 0);
*           tvg_shape_set_stroke_width(rect, 1.0f);
*           tvg_shape_set_stroke_color(rect, 255, 0, 0, 255);
*           tvg_canvas_push(canvas, rect);
*         }
*         break;
*       case EVENT_RECT_MOVE:
*         if (rect) tvg_paint_translate(rect, 10.0, 10.0);
*           break;
*         default:
*           break;
*   }
* }
*
* int main(int argc, char **argv) {
*   //example handler from your code or third party lib
*   event_handler_add(handler, _event_handler);
*
*   //create frame rendering process which calls _frame_render() function.
*   app_loop_begin(_frame_render);
*   app_loop_finish();
*   cleanup();
* }
* \endcode
*
* \param[in] canvas The Tvg_Canvas object to be updated.
*
* \return Tvg_Result enumeration.
* \retval TVG_RESULT_SUCCESS Succeed.
* \retval TVG_RESULT_INVALID_ARGUMENT An invalid Tvg_Canvas pointer.
* \retval TVG_RESULT_INSUFFICIENT_CONDITION An internal error.
*
* \see tvg_canvas_update_paint()
*/
TVG_EXPORT Tvg_Result tvg_canvas_update(Tvg_Canvas* canvas);


/*!
* \brief Updates the given Tvg_Paint object from the canvas before the rendering.
*
* If a client application using the TVG library does not update the entire canvas with tvg_canvas_update() in the frame
* rendering process, Tvg_Paint objects previously added to the canvas should be updated manually with this function.
*
* \param[in] canvas The Tvg_Canvas object to which the @p paint belongs.
* \param[in] paint The Tvg_Paint object to be updated.
*
* \return Tvg_Result enumeration.
* \retval TVG_RESULT_SUCCESS Succeed.
* \retval TVG_RESULT_INVALID_ARGUMENT In case a @c nullptr is passed as the argument.
*
* \see tvg_canvas_update()
*/
TVG_EXPORT Tvg_Result tvg_canvas_update_paint(Tvg_Canvas* canvas, Tvg_Paint* paint);


/*!
<<<<<<< HEAD
* \brief Requests the canvas to draw the Tvg_Paint objects.
=======
* \brief Request the canvas to draw the Tvg_Paint objects.
>>>>>>> 91c1b99e
*
* All paints from the given canvas will be rasterized to the buffer.
*
* \param[in] canvas The Tvg_Canvas object containing elements to be drawn.
*
* \return Tvg_Result enumeration.
* \retval TVG_RESULT_SUCCESS Succeed.
* \retval TVG_RESULT_INVALID_ARGUMENT An invalid Tvg_Canvas pointer.
* \retval TVG_RESULT_INSUFFICIENT_CONDITION An internal error.
*
* \note Drawing can be asynchronous based on the assigned thread number. To guarantee the drawing is done, call tvg_canvas_sync() afterwards.
* \see tvg_canvas_sync()
*/
TVG_EXPORT Tvg_Result tvg_canvas_draw(Tvg_Canvas* canvas);


/*!
* \brief Guarantees that the drawing process is finished.
*
* Since the canvas rendering can be performed asynchronously, it should be called after the tvg_canvas_draw().
*
* \param[in] canvas The Tvg_Canvas object containing elements which were drawn.
*
* \return Tvg_Result enumeration.
* \retval TVG_RESULT_SUCCESS Succeed.
* \retval TVG_RESULT_INVALID_ARGUMENT An invalid Tvg_Canvas pointer.
* \retval TVG_RESULT_INSUFFICIENT_CONDITION An internal error.
*
* \see tvg_canvas_draw()
*/
TVG_EXPORT Tvg_Result tvg_canvas_sync(Tvg_Canvas* canvas);


/** \} */   // end defgroup ThorVGCapi_Canvas


/**
* \defgroup ThorVGCapi_Paint Paint
* \brief A module for managing graphical elements. It enables duplication, transformation and composition.
*
* \{
*/

/************************************************************************/
/* Paint API                                                            */
/************************************************************************/
/*!
* \brief Releases the given Tvg_Paint object.
*
* \code
* //example of cleanup function
* Tvg_Paint *rect = NULL; //rectangle shape added in other function
*
* //rectangle delete API
* int rectangle_delete(void) {
*   if (rect) tvg_paint_del(rect);
*   rect = NULL;
* }
*
* int cleanup(void) {
*   tvg_canvas_clear(canvas, false);
*   tvg_canvas_destroy(canvas);
*   canvas = NULL;
* }
* \endcode
*
* \param[in] paint The Tvg_Paint object to be released.
*
* \return Tvg_Result enumeration.
* \retval TVG_RESULT_SUCCESS Succeed.
* \retval TVG_RESULT_INVALID_ARGUMENT An invalid Tvg_Paint pointer.
*
* \warning If this function is used, tvg_canvas_clear() with the @c free argument value set to @c false should be used in order to avoid unexpected behaviours.
*
* \see tvg_canvas_clear(), tvg_canvas_destroy()
*/
TVG_EXPORT Tvg_Result tvg_paint_del(Tvg_Paint* paint);


/*!
* \brief Scales the given Tvg_Paint object by the given factor.
*
* \param[in] paint The Tvg_Paint object to be scaled.
* \param[in] factor The value of the scaling factor. The default value is 1.
*
* \return Tvg_Result enumeration.
* \retval TVG_RESULT_SUCCESS Succeed.
* \retval TVG_RESULT_INVALID_ARGUMENT An invalid Tvg_Paint pointer.
* \retval TVG_RESULT_FAILED_ALLOCATION An internal error with memory allocation.
*/
TVG_EXPORT Tvg_Result tvg_paint_scale(Tvg_Paint* paint, float factor);


/*!
* \brief Rotates the given Tvg_Paint by the given angle.
*
* The angle in measured clockwise from the horizontal axis.
* The rotational axis passes through the point on the object with zero coordinates.
*
* \param[in] paint The Tvg_Paint object to be rotated.
* \param[in] degree The value of the rotation angle in degrees.
*
* The angle in measured clockwise from the horizontal axis.
* The rotational axis passes through the point on the object with zero coordinates.
*
* \return Tvg_Result enumeration.
* \retval TVG_RESULT_SUCCESS Succeed.
* \retval TVG_RESULT_INVALID_ARGUMENT An invalid Tvg_Paint pointer.
* \retval TVG_RESULT_FAILED_ALLOCATION An internal error with memory allocation.
*/
TVG_EXPORT Tvg_Result tvg_paint_rotate(Tvg_Paint* paint, float degree);


/*!
* \brief Moves the given Tvg_Paint in a two-dimensional space.
*
* The origin of the coordinate system is in the upper left corner of the canvas.
* The horizontal and vertical axes point to the right and down, respectively.
*
* \param[in] paint The Tvg_Paint object to be shifted.
* \param[in] x The value of the horizontal shift.
* \param[in] y The value of the vertical shift.
*
* The origin of the coordinate system is in the upper left corner of the canvas.
* The horizontal and vertical axes point to the right and down, respectively.
*
* \return Tvg_Result enumeration.
* \retval TVG_RESULT_SUCCESS Succeed.
* \retval TVG_RESULT_INVALID_ARGUMENT An invalid Tvg_Paint pointer.
* \retval TVG_RESULT_FAILED_ALLOCATION An internal error with memory allocation.
*/
TVG_EXPORT Tvg_Result tvg_paint_translate(Tvg_Paint* paint, float x, float y);


/*!
* \brief Transforms the given Tvg_Paint using the augmented transformation matrix.
*
* The augmented matrix of the transformation is expected to be given.
*
* \param[in] paint The Tvg_Paint object to be transformed.
* \param[in] m The 3x3 augmented matrix.
*
* \return Tvg_Result enumeration.
* \retval TVG_RESULT_SUCCESS Succeed.
* \retval TVG_RESULT_INVALID_ARGUMENT An invalid Tvg_Paint pointer.
* \retval TVG_RESULT_FAILED_ALLOCATION An internal error with memory allocation.
*/
TVG_EXPORT Tvg_Result tvg_paint_transform(Tvg_Paint* paint, const Tvg_Matrix* m);


/*!
* \brief Gets the matrix of the affine transformation of the given Tvg_Paint object.
*
* In case no transformation was applied, the identity matrix is returned.
*
* \param[in] paint The Tvg_Paint object of which to get the transformation matrix.
* \param[out] m The 3x3 augmented matrix.
*
* \return Tvg_Result enumeration.
* \retval TVG_RESULT_SUCCESS Succeed.
* \retval TVG_RESULT_INVALID_ARGUMENT A @c nullptr is passed as the argument.
*/
TVG_EXPORT Tvg_Result tvg_paint_get_transform(Tvg_Paint* paint, Tvg_Matrix* m);


/*!
* \brief Sets the opacity of the given Tvg_Paint.
*
* \param[in] paint The Tvg_Paint object of which the opacity value is to be set.
* \param[in] opacity The opacity value in the range [0 ~ 255], where 0 is completely transparent and 255 is opaque.
*
* \return Tvg_Result enumeration.
* \retval TVG_RESULT_SUCCESS Succeed.
* \retval TVG_RESULT_INVALID_ARGUMENT An invalid Tvg_Paint pointer.
*
* \note Setting the opacity with this API may require multiple renderings using a composition. It is recommended to avoid changing the opacity if possible.
*/
TVG_EXPORT Tvg_Result tvg_paint_set_opacity(Tvg_Paint* paint, uint8_t opacity);


/*!
* \brief Gets the opacity of the given Tvg_Paint.
*
* \param[in] paint The Tvg_Paint object of which to get the opacity value.
* \param[out] opacity The opacity value in the range [0 ~ 255], where 0 is completely transparent and 255 is opaque.
*
* \return Tvg_Result enumeration.
* \retval TVG_RESULT_SUCCESS Succeed.
* \retval TVG_RESULT_INVALID_ARGUMENT In case a @c nullptr is passed as the argument.
*/
TVG_EXPORT Tvg_Result tvg_paint_get_opacity(Tvg_Paint* paint, uint8_t* opacity);


/*!
* \brief Duplicates the given Tvg_Paint object.
*
* Creates a new object and sets its all properties as in the original object.
*
* \param[in] paint The Tvg_Paint object to be copied.
*
* \return A copied Tvg_Paint object if succeed, @c nullptr otherwise.
*/
TVG_EXPORT Tvg_Paint* tvg_paint_duplicate(Tvg_Paint* paint);


/*!
* \brief Gets the bounding box of the Tvg_Paint object before any transformation.
*
* \param[in] paint The Tvg_Paint object of which to get the bounds.
* \param[out] x The x coordinate of the upper left corner of the object.
* \param[out] y The y coordinate of the upper left corner of the object.
* \param[out] w The width of the object.
* \param[out] h The height of the object.
*
* \return Tvg_Result enumeration.
* \retval TVG_RESULT_SUCCESS Succeed.
* \retval TVG_RESULT_INVALID_ARGUMENT An invalid Tvg_Paint pointer.
* \retval TVG_RESULT_INSUFFICIENT_CONDITION Other errors.
*
* \note Transformation of an object changes the returned values.
*/
TVG_EXPORT Tvg_Result tvg_paint_get_bounds(const Tvg_Paint* paint, float* x, float* y, float* w, float* h);


/*!
* \brief Sets the composition target object and the composition method.
*
* \param[in] paint The source object of the composition.
* \param[in] target The target object of the composition.
* \param[in] method The method used to composite the source object with the target.
*
* \return Tvg_Result enumeration.
* \retval TVG_RESULT_SUCCESS Succeed.
* \retval TVG_RESULT_INVALID_ARGUMENT An invalid @p paint or @p target object or the @p method equal to TVG_COMPOSITE_METHOD_NONE.
*/
TVG_EXPORT Tvg_Result tvg_paint_set_composite_method(Tvg_Paint* paint, Tvg_Paint* target, Tvg_Composite_Method method);


/**
* \brief Gets the composition target object and the composition method.
*
* \param[in] paint The source object of the composition.
* \param[out] target The target object of the composition.
* \param[out] method The method used to composite the source object with the target.
*
* \return Tvg_Result enumeration.
* \retval TVG_RESULT_SUCCESS Succeed.
* \retval TVG_RESULT_INVALID_ARGUMENT A @c nullptr is passed as the argument.
*/
TVG_EXPORT Tvg_Result tvg_paint_get_composite_method(const Tvg_Paint* paint, const Tvg_Paint** target, Tvg_Composite_Method* method);

/** \} */   // end defgroup ThorVGCapi_Paint


/**
* \defgroup ThorVGCapi_Shape Shape
*
* \brief A module for managing two-dimensional figures and their properties.
*
* A shape has three major properties: shape outline, stroking, filling. The outline in the shape is retained as the path.
* Path can be composed by accumulating primitive commands such as tvg_shape_move_to(), tvg_shape_line_to(), tvg_shape_cubic_to() or complete shape interfaces such as tvg_shape_append_rect(), tvg_shape_append_circle(), etc.
* Path can consists of sub-paths. One sub-path is determined by a close command.
*
* The stroke of a shape is an optional property in case the shape needs to be represented with/without the outline borders.
* It's efficient since the shape path and the stroking path can be shared with each other. It's also convenient when controlling both in one context.
*
* \{
*/

/************************************************************************/
/* Shape API                                                            */
/************************************************************************/
/*!
* \brief Creates a new shape object.
*
* \return A new shape object.
*/
TVG_EXPORT Tvg_Paint* tvg_shape_new();


/*!
* \brief Resets the shape path properties.
*
* The color, the fill and the stroke properties are retained.
*
* \param[in] paint A Tvg_Paint pointer to the shape object.
*
* \return Tvg_Result enumeration.
* \retval TVG_RESULT_SUCCESS Succeed.
* \retval TVG_RESULT_INVALID_ARGUMENT An invalid Tvg_Paint pointer.
*
* \note The memory, where the path data is stored, is not deallocated at this stage for caching effect.
*/
TVG_EXPORT Tvg_Result tvg_shape_reset(Tvg_Paint* paint);


/*!
* \brief Sets the initial point of the sub-path.
*
* The value of the current point is set to the given point.
*
* \param[in] paint A Tvg_Paint pointer to the shape object.
* \param[in] x The horizontal coordinate of the initial point of the sub-path.
* \param[in] y The vertical coordinate of the initial point of the sub-path.
*
* \return Tvg_Result enumeration.
* \retval TVG_RESULT_SUCCESS Succeed.
* \retval TVG_RESULT_INVALID_ARGUMENT An invalid Tvg_Paint pointer.
*/
TVG_EXPORT Tvg_Result tvg_shape_move_to(Tvg_Paint* paint, float x, float y);


/*!
* \brief Adds a new point to the sub-path, which results in drawing a line from the current point to the given end-point.
*
* The value of the current point is set to the given end-point.
*
* \param[in] paint A Tvg_Paint pointer to the shape object.
* \param[in] x The horizontal coordinate of the end-point of the line.
* \param[in] y The vertical coordinate of the end-point of the line.

* \return Tvg_Result enumeration.
* \retval TVG_RESULT_SUCCESS Succeed.
* \retval TVG_RESULT_INVALID_ARGUMENT An invalid Tvg_Paint pointer.
*
* \note In case this is the first command in the path, it corresponds to the tvg_shape_move_to() call.
*/
TVG_EXPORT Tvg_Result tvg_shape_line_to(Tvg_Paint* paint, float x, float y);


/*!
* \brief Adds new points to the sub-path, which results in drawing a cubic Bezier curve.
*
* The Bezier curve starts at the current point and ends at the given end-point (@p x, @p y). Two control points (@p cx1, @p cy1) and (@p cx2, @p cy2) are used to determine the shape of the curve.
* The value of the current point is set to the given end-point.
*
* \param[in] paint A Tvg_Paint pointer to the shape object.
* \param[in] cx1 The horizontal coordinate of the 1st control point.
* \param[in] cy1 The vertical coordinate of the 1st control point.
* \param[in] cx2 The horizontal coordinate of the 2nd control point.
* \param[in] cy2 The vertical coordinate of the 2nd control point.
* \param[in] x The horizontal coordinate of the endpoint of the curve.
* \param[in] y The vertical coordinate of the endpoint of the curve.
*
* \return Tvg_Result enumeration.
* \retval TVG_RESULT_SUCCESS Succeed.
* \retval TVG_RESULT_INVALID_ARGUMENT An invalid Tvg_Paint pointer.
*
* \note In case this is the first command in the path, no data from the path are rendered.
*/
TVG_EXPORT Tvg_Result tvg_shape_cubic_to(Tvg_Paint* paint, float cx1, float cy1, float cx2, float cy2, float x, float y);


/*!
* \brief Closes the current sub-path by drawing a line from the current point to the initial point of the sub-path.
*
* The value of the current point is set to the initial point of the closed sub-path.
*
* \param[in] paint A Tvg_Paint pointer to the shape object.
*
* \return Tvg_Result enumeration.
* \retval TVG_RESULT_SUCCESS Succeed.
* \retval TVG_RESULT_INVALID_ARGUMENT An invalid Tvg_Paint pointer.
*
* \note In case the sub-path does not contain any points, this function has no effect.
*/
TVG_EXPORT Tvg_Result tvg_shape_close(Tvg_Paint* paint);


/*!
* \brief Appends a rectangle to the path.
*
* The rectangle with rounded corners can be achieved by setting non-zero values to @p rx and @p ry arguments.
* The @p rx and @p ry values specify the radii of the ellipse defining the rounding of the corners.
*
* The position of the rectangle is specified by the coordinates of its upper left corner -  @p x and @p y arguments.
*
* The rectangle is treated as a new sub-path - it is not connected with the previous sub-path.
*
* The value of the current point is set to (@p x + @p rx, @p y) - in case @p rx is greater
* than @p w/2 the current point is set to (@p x + @p w/2, @p y)
*
* \param[in] paint A Tvg_Paint pointer to the shape object.
* \param[in] x The horizontal coordinate of the upper left corner of the rectangle.
* \param[in] y The vertical coordinate of the upper left corner of the rectangle.
* \param[in] w The width of the rectangle.
* \param[in] h The height of the rectangle.
* \param[in] rx The x-axis radius of the ellipse defining the rounded corners of the rectangle.
* \param[in] ry The y-axis radius of the ellipse defining the rounded corners of the rectangle.
*
* \return Tvg_Result enumeration.
* \retval TVG_RESULT_SUCCESS Succeed.
* \retval TVG_RESULT_INVALID_ARGUMENT An invalid Tvg_Paint pointer.
*
& \note For @p rx and @p ry greater than or equal to the half of @p w and the half of @p h, respectively, the shape become an ellipse.
*/
TVG_EXPORT Tvg_Result tvg_shape_append_rect(Tvg_Paint* paint, float x, float y, float w, float h, float rx, float ry);


/*!
* \brief Appends an ellipse to the path.
*
* The position of the ellipse is specified by the coordinates of its center - @p cx and @p cy arguments.
*
* The ellipse is treated as a new sub-path - it is not connected with the previous sub-path.
*
* The value of the current point is set to (@p cx, @p cy - @p ry).
*
* \param[in] paint A Tvg_Paint pointer to the shape object.
* \param[in] cx The horizontal coordinate of the center of the ellipse.
* \param[in] cy The vertical coordinate of the center of the ellipse.
* \param[in] rx The x-axis radius of the ellipse.
* \param[in] ry The y-axis radius of the ellipse.
*
* \return Tvg_Result enumeration.
* \retval TVG_RESULT_SUCCESS Succeed.
* \retval TVG_RESULT_INVALID_ARGUMENT An invalid Tvg_Paint pointer.
*/
TVG_EXPORT Tvg_Result tvg_shape_append_circle(Tvg_Paint* paint, float cx, float cy, float rx, float ry);


/*!
* \brief Appends a circular arc to the path.
*
* The arc is treated as a new sub-path - it is not connected with the previous sub-path.
* The current point value is set to the end-point of the arc in case @p pie is @c false, and to the center of the arc otherwise.
*
* \param[in] paint A Tvg_Paint pointer to the shape object.
* \param[in] cx The horizontal coordinate of the center of the arc.
* \param[in] cy The vertical coordinate of the center of the arc.
* \param[in] radius The radius of the arc.
* \param[in] startAngle The start angle of the arc given in degrees, measured counter-clockwise from the horizontal line.
* \param[in] sweep The central angle of the arc given in degrees, measured counter-clockwise from @p startAngle.
* \param[in] pie Specifies whether to draw radii from the arc's center to both of its end-point - drawn if @c true.
*
* \return Tvg_Result enumeration.
* \retval TVG_RESULT_SUCCESS Succeed.
* \retval TVG_RESULT_INVALID_ARGUMENT An invalid Tvg_Paint pointer.
*
* \note Setting @p sweep value greater than 360 degrees, is equivalent to calling tvg_shape_append_circle(paint, cx, cy, radius, radius).
*/
TVG_EXPORT Tvg_Result tvg_shape_append_arc(Tvg_Paint* paint, float cx, float cy, float radius, float startAngle, float sweep, uint8_t pie);


/*!
* \brief Appends a given sub-path to the path.
*
* The current point value is set to the last point from the sub-path.
* For each command from the @p cmds array, an appropriate number of points in @p pts array should be specified.
* If the number of points in the @p pts array is different than the number required by the @p cmds array, the shape with this sub-path will not be displayed on the screen.
*
* \param[in] paint A Tvg_Paint pointer to the shape object.
* \param[in] cmds The array of the commands in the sub-path.
* \param[in] cmdCnt The length of the @p cmds array.
* \param[in] pts The array of the two-dimensional points.
* \param[in] ptsCnt The length of the @p pts array.
*
* \return Tvg_Result enumeration.
* \retval TVG_RESULT_SUCCESS Succeed.
* \retval TVG_RESULT_INVALID_ARGUMENT A @c nullptr passed as the argument or @p cmdCnt or @p ptsCnt equal to zero.
*/
TVG_EXPORT Tvg_Result tvg_shape_append_path(Tvg_Paint* paint, const Tvg_Path_Command* cmds, uint32_t cmdCnt, const Tvg_Point* pts, uint32_t ptsCnt);


/*!
* \brief Gets the points values of the path.
*
* The function does not allocate any data, it operates on internal memory. There is no need to free the @p pts array.
*
* \code
* Tvg_Shape *shape = tvg_shape_new();
* Tvg_Point *coords = NULL;
* uint32_t len = 0;
*
* tvg_shape_append_circle(shape, 10, 10, 50, 50);
* tvg_shape_get_path_coords(shape, (const Tvg_Point**)&coords, &len);
* //TVG approximates a circle by four Bezier lines. In the example above the cmds array stores their coordinates
* \endcode
*
* \param[in] paint A Tvg_Paint pointer to the shape object.
* \param[out] pts The pointer to the array of the two-dimensional points from the path.
* \param[out] cnt The length of the @p pts array.
*
* \return Tvg_Result enumeration.
* \retval TVG_RESULT_SUCCESS Succeed.
* \retval TVG_RESULT_INVALID_ARGUMENT A @c nullptr passed as the argument.
*/
TVG_EXPORT Tvg_Result tvg_shape_get_path_coords(const Tvg_Paint* paint, const Tvg_Point** pts, uint32_t* cnt);


/*!
* \brief Gets the commands data of the path.
*
* The function does not allocate any data. There is no need to free the @p cmds array.
*
* \code
* Tvg_Shape *shape = tvg_shape_new();
* Tvg_Path_Command *cmds = NULL;
* uint32_t len = 0;
*
* tvg_shape_append_circle(shape, 10, 10, 50, 50);
* tvg_shape_get_path_commands(shape, (const Tvg_Path_Command**)&cmds, &len);
* //TVG approximates a circle by four Bezier lines. In the example above the cmds array stores their coordinates
* \endcode
*
* \param[in] paint A Tvg_Paint pointer to the shape object.
* \param[out] cmds The pointer to the array of the commands from the path.
* \param[out] cnt The length of the @p cmds array.
*
* \return Tvg_Result enumeration.
* \retval TVG_RESULT_SUCCESS Succeed.
* \retval TVG_RESULT_INVALID_ARGUMENT A @c nullptr passed as the argument.
*/
TVG_EXPORT Tvg_Result tvg_shape_get_path_commands(const Tvg_Paint* paint, const Tvg_Path_Command** cmds, uint32_t* cnt);


/*!
* \brief Sets the stroke width for all of the figures from the @p paint.
*
* \param[in] paint A Tvg_Paint pointer to the shape object.
* \param[in] width The width of the stroke. The default value is 0.
*
* \return Tvg_Result enumeration.
* \retval TVG_RESULT_SUCCESS Succeed.
* \retval TVG_RESULT_INVALID_ARGUMENT An invalid Tvg_Paint pointer.
* \retval TVG_RESULT_FAILED_ALLOCATION An internal error with a memory allocation.
*/
TVG_EXPORT Tvg_Result tvg_shape_set_stroke_width(Tvg_Paint* paint, float width);


/*!
* \brief Gets the shape's stroke width.
*
* \param[in] paint A Tvg_Paint pointer to the shape object.
* \param[out] width The stroke width.
*
* \return Tvg_Result enumeration.
* \retval TVG_RESULT_SUCCESS Succeed.
* \retval TVG_RESULT_INVALID_ARGUMENT An invalid pointer passed as an argument.
*/
TVG_EXPORT Tvg_Result tvg_shape_get_stroke_width(const Tvg_Paint* paint, float* width);


/*!
* \brief Sets the shape's stroke color.
*
* \param[in] paint A Tvg_Paint pointer to the shape object.
* \param[in] r The red color channel value in the range [0 ~ 255]. The default value is 0.
* \param[in] g The green color channel value in the range [0 ~ 255]. The default value is 0.
* \param[in] b The blue color channel value in the range [0 ~ 255]. The default value is 0.
* \param[in] a The alpha channel value in the range [0 ~ 255], where 0 is completely transparent and 255 is opaque.
*
* \return Tvg_Result enumeration.
* \retval TVG_RESULT_SUCCESS Succeed.
* \retval TVG_RESULT_INVALID_ARGUMENT An invalid Tvg_Paint pointer.
* \retval TVG_RESULT_INSUFFICIENT_CONDITION An internal error with a memory allocation.
*
* \note Either a solid color or a gradient fill is applied, depending on what was set as last.
*/
TVG_EXPORT Tvg_Result tvg_shape_set_stroke_color(Tvg_Paint* paint, uint8_t r, uint8_t g, uint8_t b, uint8_t a);


/*!
* \brief Gets the shape's stroke color.
*
* \param[in] paint A Tvg_Paint pointer to the shape object.
* \param[out] r The red color channel value in the range [0 ~ 255]. The default value is 0.
* \param[out] g The green color channel value in the range [0 ~ 255]. The default value is 0.
* \param[out] b The blue color channel value in the range [0 ~ 255]. The default value is 0.
* \param[out] a The alpha channel value in the range [0 ~ 255], where 0 is completely transparent and 255 is opaque.
*
* \return Tvg_Result enumeration.
* \retval TVG_RESULT_SUCCESS Succeed.
* \retval TVG_RESULT_INVALID_ARGUMENT An invalid Tvg_Paint pointer.
* \retval TVG_RESULT_INSUFFICIENT_CONDITION No stroke was set.
*/
TVG_EXPORT Tvg_Result tvg_shape_get_stroke_color(const Tvg_Paint* paint, uint8_t* r, uint8_t* g, uint8_t* b, uint8_t* a);


/*!
* \brief Sets the linear gradient fill of the stroke for all of the figures from the path.
*
* \param[in] paint A Tvg_Paint pointer to the shape object.
* \param[in] grad The linear gradient fill.
*
* \return Tvg_Result enumeration.
* \retval TVG_RESULT_SUCCESS Succeed.
* \retval TVG_RESULT_INVALID_ARGUMENT An invalid Tvg_Paint pointer.
* \retval TVG_RESULT_FAILED_ALLOCATION An internal error with a memory allocation.
* \retval TVG_RESULT_MEMORY_CORRUPTION An invalid Tvg_Gradient pointer.
*
* \note Either a solid color or a gradient fill is applied, depending on what was set as last.
*/
TVG_EXPORT Tvg_Result tvg_shape_set_stroke_linear_gradient(Tvg_Paint* paint, Tvg_Gradient* grad);


/*!
* \brief Sets the radial gradient fill of the stroke for all of the figures from the path.
*
* \param[in] paint A Tvg_Paint pointer to the shape object.
* \param[in] grad The radial gradient fill.
*
* \return Tvg_Result enumeration.
* \retval TVG_RESULT_SUCCESS Succeed.
* \retval TVG_RESULT_INVALID_ARGUMENT An invalid Tvg_Paint pointer.
* \retval TVG_RESULT_FAILED_ALLOCATION An internal error with a memory allocation.
* \retval TVG_RESULT_MEMORY_CORRUPTION An invalid Tvg_Gradient pointer.
*
* \note Either a solid color or a gradient fill is applied, depending on what was set as last.
*/
TVG_EXPORT Tvg_Result tvg_shape_set_stroke_radial_gradient(Tvg_Paint* paint, Tvg_Gradient* grad);


/*!
* \brief Gets the gradient fill of the shape's stroke.
*
* The function does not allocate any memory.
*
* \param[in] paint A Tvg_Paint pointer to the shape object.
* \param[out] grad The gradient fill.
*
* \return Tvg_Result enumeration.
* \retval TVG_RESULT_SUCCESS Succeed.
* \retval TVG_RESULT_INVALID_ARGUMENT An invalid pointer passed as an argument.
*/
TVG_EXPORT Tvg_Result tvg_shape_get_stroke_gradient(const Tvg_Paint* paint, Tvg_Gradient** grad);


/*!
* \brief Sets the shape's stroke dash pattern.
*
* \code
* //dash pattern examples
* float dashPattern[2] = {20, 10};  // -- - -- - -- -
* float dashPattern[2] = {40, 20};  // ----  ----  ----
* float dashPattern[4] = {10, 20, 30, 40} // -  ---    -  ---
* \endcode
*
* \param[in] paint A Tvg_Paint pointer to the shape object.
* \param[in] dashPattern The array of consecutive pair values of the dash length and the gap length.
* \param[in] cnt The size of the @p dashPattern array.
*
* \return Tvg_Result enumeration.
* \retval TVG_RESULT_SUCCESS Succeed.
* \retval TVG_RESULT_INVALID_ARGUMENT An invalid pointer passed as an argument, the given length of the array is less than two or any of the @p dashPattern values is zero or less.
* \retval TVG_RESULT_FAILED_ALLOCATION An internal error with a memory allocation.
*/
TVG_EXPORT Tvg_Result tvg_shape_set_stroke_dash(Tvg_Paint* paint, const float* dashPattern, uint32_t cnt);


/*!
* \brief Gets the dash pattern of the stroke.
*
* The function does not allocate any memory.
*
* \param[in] paint A Tvg_Paint pointer to the shape object.
* \param[out] dashPattern The array of consecutive pair values of the dash length and the gap length.
* \param[out] cnt The size of the @p dashPattern array.
*
* \return Tvg_Result enumeration.
* \retval TVG_RESULT_SUCCESS Succeed.
* \retval TVG_RESULT_INVALID_ARGUMENT An invalid pointer passed as an argument.
*/
TVG_EXPORT Tvg_Result tvg_shape_get_stroke_dash(const Tvg_Paint* paint, const float** dashPattern, uint32_t* cnt);


/*!
* \brief Sets the cap style used for stroking the path.
*
* The cap style specifies the shape to be used at the end of the open stroked sub-paths.
*
* \param[in] paint A Tvg_Paint pointer to the shape object.
* \param[in] cap The cap style value. The default value is @c TVG_STROKE_CAP_SQUARE.
*
* \return Tvg_Result enumeration.
* \retval TVG_RESULT_SUCCESS Succeed.
* \retval TVG_RESULT_INVALID_ARGUMENT An invalid Tvg_Paint pointer.
* \retval TVG_RESULT_FAILED_ALLOCATION An internal error with a memory allocation.
*/
TVG_EXPORT Tvg_Result tvg_shape_set_stroke_cap(Tvg_Paint* paint, Tvg_Stroke_Cap cap);


/*!
* \brief Gets the stroke cap style used for stroking the path.
*
* \param[in] paint A Tvg_Paint pointer to the shape object.
* \param[out] cap The cap style value.
*
* \return Tvg_Result enumeration.
* \retval TVG_RESULT_SUCCESS Succeed.
* \retval TVG_RESULT_INVALID_ARGUMENT An invalid pointer passed as an argument.
*/
TVG_EXPORT Tvg_Result tvg_shape_get_stroke_cap(const Tvg_Paint* paint, Tvg_Stroke_Cap* cap);


/*!
* \brief Sets the join style for stroked path segments.
*
* \param[in] paint A Tvg_Paint pointer to the shape object.
* \param[in] join The join style value. The default value is @c TVG_STROKE_JOIN_BEVEL .
*
* \return Tvg_Result enumeration.
* \retval TVG_RESULT_SUCCESS Succeed.
* \retval TVG_RESULT_INVALID_ARGUMENT An invalid Tvg_Paint pointer.
* \retval TVG_RESULT_FAILED_ALLOCATION An internal error with a memory allocation.
*/
TVG_EXPORT Tvg_Result tvg_shape_set_stroke_join(Tvg_Paint* paint, Tvg_Stroke_Join join);


/*!
* \brief The function gets the stroke join method
*
* \param[in] paint A Tvg_Paint pointer to the shape object.
* \param[out] join The join style value.
*
* \return Tvg_Result enumeration.
* \retval TVG_RESULT_SUCCESS Succeed.
* \retval TVG_RESULT_INVALID_ARGUMENT An invalid pointer passed as an argument.
*/
TVG_EXPORT Tvg_Result tvg_shape_get_stroke_join(const Tvg_Paint* paint, Tvg_Stroke_Join* join);


/*!
* \brief Sets the shape's solid color.
*
* The parts of the shape defined as inner are colored.
*
* \param[in] paint A Tvg_Paint pointer to the shape object.
* \param[in] r The red color channel value in the range [0 ~ 255]. The default value is 0.
* \param[in] g The green color channel value in the range [0 ~ 255]. The default value is 0.
* \param[in] b The blue color channel value in the range [0 ~ 255]. The default value is 0.
* \param[in] a The alpha channel value in the range [0 ~ 255], where 0 is completely transparent and 255 is opaque. The default value is 0.
*
* \return Tvg_Result enumeration.
* \retval TVG_RESULT_SUCCESS Succeed.
* \retval TVG_RESULT_INVALID_ARGUMENT An invalid Tvg_Paint pointer.
*
* \note Either a solid color or a gradient fill is applied, depending on what was set as last.
* \see tvg_shape_set_fill_rule()
*/
TVG_EXPORT Tvg_Result tvg_shape_set_fill_color(Tvg_Paint* paint, uint8_t r, uint8_t g, uint8_t b, uint8_t a);


/*!
* \brief Gets the shape's solid color.
*
* \param[in] paint A Tvg_Paint pointer to the shape object.
* \param[out] r The red color channel value in the range [0 ~ 255]. The default value is 0.
* \param[out] g The green color channel value in the range [0 ~ 255]. The default value is 0.
* \param[out] b The blue color channel value in the range [0 ~ 255]. The default value is 0.
* \param[out] a The alpha channel value in the range [0 ~ 255], where 0 is completely transparent and 255 is opaque. The default value is 0.
*
* \return Tvg_Result enumeration.
* \retval TVG_RESULT_SUCCESS Succeed.
* \retval TVG_RESULT_INVALID_ARGUMENT An invalid Tvg_Paint pointer.
*/
TVG_EXPORT Tvg_Result tvg_shape_get_fill_color(const Tvg_Paint* paint, uint8_t* r, uint8_t* g, uint8_t* b, uint8_t* a);


/*!
* \brief Sets the shape's fill rule.
*
* \param[in] paint A Tvg_Paint pointer to the shape object.
* \param[in] rule The fill rule value. The default value is @c TVG_FILL_RULE_WINDING.
*
* \return Tvg_Result enumeration.
* \retval TVG_RESULT_SUCCESS Succeed.
* \retval TVG_RESULT_INVALID_ARGUMENT An invalid Tvg_Paint pointer.
*/
TVG_EXPORT Tvg_Result tvg_shape_set_fill_rule(Tvg_Paint* paint, Tvg_Fill_Rule rule);


/*!
* \brief Gets the shape's fill rule.
*
* \param[in] paint A Tvg_Paint pointer to the shape object.
* \param[out] rule shape's fill rule
*
* \return Tvg_Result enumeration.
* \retval TVG_RESULT_SUCCESS Succeed.
* \retval TVG_RESULT_INVALID_ARGUMENT An invalid pointer passed as an argument.
*/
TVG_EXPORT Tvg_Result tvg_shape_get_fill_rule(const Tvg_Paint* paint, Tvg_Fill_Rule* rule);


/*!
* \brief Sets the linear gradient fill for all of the figures from the path.
*
* The parts of the shape defined as inner are filled.
*
* \code
* Tvg_Gradient* grad = tvg_linear_gradient_new();
* tvg_linear_gradient_set(grad, 700, 700, 800, 800);
* Tvg_Color_Stop color_stops[4] =
* {
*   {.offset=0.0, .r=0, .g=0, .b=0, .a=255},
*   {.offset=0.25, .r=255, .g=0, .b=0, .a=255},
*   {.offset=0.5, .r=0, .g=255, .b=0, .a=255},
*   {.offset=1.0, .r=0, .g=0, .b=255, .a=255}
* };
* tvg_gradient_set_color_stops(grad, color_stops, 4);
* tvg_shape_set_linear_gradient(shape, grad);
* \endcode
*
* \param[in] paint A Tvg_Paint pointer to the shape object.
* \param[in] grad The linear gradient fill.
*
* \return Tvg_Result enumeration.
* \retval TVG_RESULT_SUCCESS Succeed.
* \retval TVG_RESULT_INVALID_ARGUMENT An invalid Tvg_Paint pointer.
* \retval TVG_RESULT_MEMORY_CORRUPTION An invalid Tvg_Gradient pointer.
*
* \note Either a solid color or a gradient fill is applied, depending on what was set as last.
* \see tvg_shape_set_fill_rule()
*/
TVG_EXPORT Tvg_Result tvg_shape_set_linear_gradient(Tvg_Paint* paint, Tvg_Gradient* grad);


/*!
* \brief Sets the radial gradient fill for all of the figures from the path.
*
* The parts of the shape defined as inner are filled.
*
* \code
* Tvg_Gradient* grad = tvg_radial_gradient_new();
* tvg_radial_gradient_set(grad, 550, 550, 50));
* Tvg_Color_Stop color_stops[4] =
* {
*   {.offset=0.0, .r=0, .g=0, .b=0, .a=255},
*   {.offset=0.25, .r=255, .g=0, .b=0, .a=255},
*   {.offset=0.5, .r=0, .g=255, .b=0, .a=255},
*   {.offset=1.0, .r=0, .g=0, .b=255, .a=255}
* };
* tvg_gradient_set_color_stops(grad, color_stops, 4);
* tvg_shape_set_radial_gradient(shape, grad);
* \endcode
*
* \param[in] paint A Tvg_Paint pointer to the shape object.
* \param[in] grad The radial gradient fill.
*
* \return Tvg_Result enumeration.
* \retval TVG_RESULT_SUCCESS Succeed.
* \retval TVG_RESULT_INVALID_ARGUMENT An invalid Tvg_Paint pointer.
* \retval TVG_RESULT_MEMORY_CORRUPTION An invalid Tvg_Gradient pointer.
*
* \note Either a solid color or a gradient fill is applied, depending on what was set as last.
* \see tvg_shape_set_fill_rule()
*/
TVG_EXPORT Tvg_Result tvg_shape_set_radial_gradient(Tvg_Paint* paint, Tvg_Gradient* grad);


/*!
* \brief Gets the gradient fill of the shape.
*
* The function does not allocate any data.
*
* \param[in] paint A Tvg_Paint pointer to the shape object.
* \param[out] grad The gradient fill.
*
* \return Tvg_Result enumeration.
* \retval TVG_RESULT_SUCCESS Succeed.
* \retval TVG_RESULT_INVALID_ARGUMENT An invalid pointer passed as an argument.
*/
TVG_EXPORT Tvg_Result tvg_shape_get_gradient(const Tvg_Paint* paint, Tvg_Gradient** grad);


/** \} */   // end defgroup ThorVGCapi_Shape


/**
* \defgroup ThorVGCapi_Gradient Gradient
* \brief A module managing the gradient fill of objects.
*
* The module enables to set and to get the gradient colors and their arrangement inside the gradient bounds,
* to specify the gradient bounds and the gradient behavior in case the area defined by the gradient bounds
* is smaller than the area to be filled.
*
* \{
*/

/************************************************************************/
/* Gradient API                                                         */
/************************************************************************/
/*!
* \brief Creates a new linear gradient object.
*
* \code
* Tvg_Paint shape = tvg_shape_new();
* tvg_shape_append_rect(shape, 700, 700, 100, 100, 20, 20);
* Tvg_Gradient* grad = tvg_linear_gradient_new();
* tvg_linear_gradient_set(grad, 700, 700, 800, 800);
* Tvg_Color_Stop color_stops[2] =
* {
*   {.offset=0, .r=0, .g=0, .b=0,   .a=255},
*   {.offset=1, .r=0, .g=255, .b=0, .a=255},
* };
* tvg_gradient_set_color_stops(grad, color_stops, 2);
* tvg_shape_set_linear_gradient(shape, grad);
* \endcode
*
* \return A new linear gradient object.
*/
TVG_EXPORT Tvg_Gradient* tvg_linear_gradient_new();


/*!
* \brief Creates a new radial gradient object.
*
* \code
* Tvg_Paint shape = tvg_shape_new();
* tvg_shape_append_rect(shape, 700, 700, 100, 100, 20, 20);
* Tvg_Gradient* grad = tvg_radial_gradient_new();
* tvg_linear_gradient_set(grad, 550, 550, 50);
* Tvg_Color_Stop color_stops[2] =
* {
*   {.offset=0, .r=0, .g=0, .b=0,   .a=255},
*   {.offset=1, .r=0, .g=255, .b=0, .a=255},
* };
* tvg_gradient_set_color_stops(grad, color_stops, 2);
* tvg_shape_set_radial_gradient(shape, grad);
* \endcode
*
* \return A new radial gradient object.
*/
TVG_EXPORT Tvg_Gradient* tvg_radial_gradient_new();


/*!
* \brief Sets the linear gradient bounds.
*
* The bounds of the linear gradient are defined as a surface constrained by two parallel lines crossing
* the given points (@p x1, @p y1) and (@p x2, @p y2), respectively. Both lines are perpendicular to the line linking
* (@p x1, @p y1) and (@p x2, @p y2).
*
* \param[in] grad The Tvg_Gradient object of which bounds are to be set.
* @param[in] x1 The horizontal coordinate of the first point used to determine the gradient bounds.
* @param[in] y1 The vertical coordinate of the first point used to determine the gradient bounds.
* @param[in] x2 The horizontal coordinate of the second point used to determine the gradient bounds.
* @param[in] y2 The vertical coordinate of the second point used to determine the gradient bounds.
*
* \return Tvg_Result enumeration.
* \retval TVG_RESULT_SUCCESS Succeed.
* \retval TVG_RESULT_INVALID_ARGUMENT An invalid Tvg_Gradient pointer or the first and the second points are equal.
*/
TVG_EXPORT Tvg_Result tvg_linear_gradient_set(Tvg_Gradient* grad, float x1, float y1, float x2, float y2);


/*!
* \brief Gets the linear gradient bounds.
*
* The bounds of the linear gradient are defined as a surface constrained by two parallel lines crossing
* the given points (@p x1, @p y1) and (@p x2, @p y2), respectively. Both lines are perpendicular to the line linking
* (@p x1, @p y1) and (@p x2, @p y2).
*
* \param[in] grad The Tvg_Gradient object of which to get the bounds.
* \param[out] x1 The horizontal coordinate of the first point used to determine the gradient bounds.
* \param[out] y1 The vertical coordinate of the first point used to determine the gradient bounds.
* \param[out] x2 The horizontal coordinate of the second point used to determine the gradient bounds.
* \param[out] y2 The vertical coordinate of the second point used to determine the gradient bounds.
*
* \return Tvg_Result enumeration.
* \retval TVG_RESULT_SUCCESS Succeed.
* \retval TVG_RESULT_INVALID_ARGUMENT An invalid Tvg_Gradient pointer.
*/
TVG_EXPORT Tvg_Result tvg_linear_gradient_get(Tvg_Gradient* grad, float* x1, float* y1, float* x2, float* y2);


/*!
* \brief Sets the radial gradient bounds.
*
* The radial gradient bounds are defined as a circle centered in a given point (@p cx, @p cy) of a given radius.
*
* \param[in] grad The Tvg_Gradient object of which bounds are to be set.
* \param[in] cx The horizontal coordinate of the center of the bounding circle.
* \param[in] cy The vertical coordinate of the center of the bounding circle.
* \param[in] radius The radius of the bounding circle.
*
* \return Tvg_Result enumeration.
* \retval TVG_RESULT_SUCCESS Succeed.
* \retval TVG_RESULT_INVALID_ARGUMENT An invalid Tvg_Gradient pointer or the @p radius value less than zero.
*/
TVG_EXPORT Tvg_Result tvg_radial_gradient_set(Tvg_Gradient* grad, float cx, float cy, float radius);


/*!
* \brief The function gets radial gradient center point ant radius
*
* \param[in] grad The Tvg_Gradient object of which bounds are to be set.
* \param[out] cx The horizontal coordinate of the center of the bounding circle.
* \param[out] cy The vertical coordinate of the center of the bounding circle.
* \param[out] radius The radius of the bounding circle.
*
* \return Tvg_Result enumeration.
* \retval TVG_RESULT_SUCCESS Succeed.
* \retval TVG_RESULT_INVALID_ARGUMENT An invalid Tvg_Gradient pointer.
*/
TVG_EXPORT Tvg_Result tvg_radial_gradient_get(Tvg_Gradient* grad, float* cx, float* cy, float* radius);


/*!
* \brief Sets the parameters of the colors of the gradient and their position.
*
* \param[in] grad The Tvg_Gradient object of which the color information is to be set.
* \param[in] color_stop An array of Tvg_Color_Stop data structure.
* \param[in] cnt The size of the @p color_stop array equal to the colors number used in the gradient.
*
* \return Tvg_Result enumeration.
* \retval TVG_RESULT_SUCCESS Succeed.
* \retval TVG_RESULT_INVALID_ARGUMENT An invalid Tvg_Gradient pointer.
*/
TVG_EXPORT Tvg_Result tvg_gradient_set_color_stops(Tvg_Gradient* grad, const Tvg_Color_Stop* color_stop, uint32_t cnt);


/*!
* \brief Gets the parameters of the colors of the gradient, their position and number
*
* The function does not allocate any memory.
*
* \param[in] grad The Tvg_Gradient object of which to get the color information.
* \param[out] color_stop An array of Tvg_Color_Stop data structure.
* \param[out] cnt The size of the @p color_stop array equal to the colors number used in the gradient.
*
* \return Tvg_Result enumeration.
* \retval TVG_RESULT_SUCCESS Succeed.
* \retval TVG_RESULT_INVALID_ARGUMENT A @c nullptr passed as the argument.
*/
TVG_EXPORT Tvg_Result tvg_gradient_get_color_stops(Tvg_Gradient* grad, const Tvg_Color_Stop** color_stop, uint32_t* cnt);


/*!
* \brief Sets the Tvg_Stroke_Fill value, which specifies how to fill the area outside the gradient bounds.
*
* \param[in] grad The Tvg_Gradient object.
* \param[in] spread The FillSpread value.
*
* \return Tvg_Result enumeration.
* \retval TVG_RESULT_SUCCESS Succeed.
* \retval TVG_RESULT_INVALID_ARGUMENT An invalid Tvg_Gradient pointer.
*/
TVG_EXPORT Tvg_Result tvg_gradient_set_spread(Tvg_Gradient* grad, const Tvg_Stroke_Fill spread);


/*!
* \brief Gets the FillSpread value of the gradient object.
*
* \param[in] grad The Tvg_Gradient object.
* \param[out] spread The FillSpread value.
*
* \return Tvg_Result enumeration.
* \retval TVG_RESULT_SUCCESS Succeed.
* \retval TVG_RESULT_INVALID_ARGUMENT A @c nullptr passed as the argument.
*/
TVG_EXPORT Tvg_Result tvg_gradient_get_spread(Tvg_Gradient* grad, Tvg_Stroke_Fill* spread);


/*!
* \brief Deletes the given gradient object.
*
* \param[in] grad The gradient object to be deleted.
*
* \return Tvg_Result enumeration.
* \retval TVG_RESULT_SUCCESS Succeed.
* \retval TVG_RESULT_INVALID_ARGUMENT An invalid Tvg_Gradient pointer.
*/
TVG_EXPORT Tvg_Result tvg_gradient_del(Tvg_Gradient* grad);


/** \} */   // end defgroup ThorVGCapi_Gradient


/**
* \defgroup ThorVGCapi_Picture Picture
*
* \brief A module enabling to create and to load an image in one of the supported formats: svg, png and raw.
*
*
* \{
*/

/************************************************************************/
/* Picture API                                                          */
/************************************************************************/
/*!
* \brief Creates a new picture object.
*
* \return A new picture object.
*/
TVG_EXPORT Tvg_Paint* tvg_picture_new();


/*!
* \brief Loads a picture data directly from a file.
*
* \param[in] paint A Tvg_Paint pointer to the picture object.
* \param[in] path The absolute path to the image file.
*
* \return Tvg_Result enumeration.
* \retval TVG_RESULT_SUCCESS Succeed.
* \retval TVG_RESULT_INVALID_ARGUMENT An invalid Tvg_Paint pointer or an empty @p path.
* \retval TVG_RESULT_NOT_SUPPORTED A file with an unknown extension.
* \retval TVG_RESULT_UNKNOWN An error at a later stage.
*/
TVG_EXPORT Tvg_Result tvg_picture_load(Tvg_Paint* paint, const char* path);


/*!
* \brief Loads a picture data from a memory block of a given size. (BETA version)
*
* \return Tvg_Result return value
* \retval TVG_RESULT_SUCCESS: if ok.
* \retval TVG_RESULT_INVALID_PARAMETERS: if paint is invalid
*
* \warning Please do not use it, this API is not official one. It can be modified in the next version.
*/
TVG_EXPORT Tvg_Result tvg_picture_load_raw(Tvg_Paint* paint, uint32_t *data, uint32_t w, uint32_t h, bool copy);


/*!
* \brief The function loads data into the given paint object.
*
* \param[in] paint Tvg_Paint pointer
* \param[in] data raw data pointer
* \param[in] size of data
* \param[in] mimetype mimetype of data
* \param[in] copy Decides whether the data should be copied into the local buffer
*
* \return Tvg_Result return value
* \retval TVG_RESULT_SUCCESS: if ok.
* \retval TVG_RESULT_INVALID_PARAMETERS: if paint is invalid
*
* \warning Please do not use it, this API is not official one. It can be modified in the next version.
*/
TVG_EXPORT Tvg_Result tvg_picture_load_data(Tvg_Paint* paint, const char *data, uint32_t size, const char *mimetype, bool copy);


/*!
* \brief Gets the size of the loaded picture.
*
* \warning Please do not use it, this API is not official one. It can be modified in the next version.
*/
TVG_EXPORT Tvg_Result tvg_picture_get_size(const Tvg_Paint* paint, float* w, float* h);


/*!
* \brief Gets the position and the size of the loaded picture. (BETA version)
*
* \warning Please do not use it, this API is not official one. It can be modified in the next version.
*/
TVG_EXPORT Tvg_Result tvg_picture_get_viewbox(const Tvg_Paint* paint, float* x, float* y, float* w, float* h);


/** \} */   // end defgroup ThorVGCapi_Picture


/**
* \defgroup ThorVGCapi_Scene Scene
* \brief A module managing the multiple paints as one group paint.
*
* As a group, scene can be transformed, translucent, composited with other target paints,
* its children will be affected by the scene world.
*
* \{
*/

/************************************************************************/
/* Scene API                                                            */
/************************************************************************/
/*!
* \brief Creates a new scene object.
*
* A scene object is used to group many paints into one object, which can be manipulated using TVG APIs.
*
* \return A new scene object.
*/
TVG_EXPORT Tvg_Paint* tvg_scene_new();


/*!
* \brief Sets the size of the container, where all the paints pushed into the scene are stored.
*
* If the number of objects pushed into the scene is known in advance, calling the function
* prevents multiple memory reallocation, thus improving the performance.
*
* \param[in] scene A Tvg_Paint pointer to the scene object.
* \param[in] size The number of objects for which the memory is to be reserved.
*
* \return Tvg_Result enumeration.
* \retval TVG_RESULT_SUCCESS Succeed.
* \retval TVG_RESULT_INVALID_ARGUMENT An invalid Tvg_Paint pointer.
*/
TVG_EXPORT Tvg_Result tvg_scene_reserve(Tvg_Paint* scene, uint32_t size);


/*!
* \brief Passes drawing elements to the scene using Tvg_Paint objects.
*
* Only the paints pushed into the scene will be drawing targets.
* If you know the number of pushed objects in the advance, please call tvg_scene_reserve().
*
* \param[in] scene A Tvg_Paint pointer to the scene object.
* \param[in] paint A graphical object to be drawn.
*
* \return Tvg_Result enumeration.
* \retval TVG_RESULT_SUCCESS Succeed.
* \retval TVG_RESULT_INVALID_ARGUMENT An invalid pointer to the @p scene.
* \retval TVG_RESULT_MEMORY_CORRUPTION An invalid pointer to the @p paint.
* \retval TVG_RESULT_INSUFFICIENT_CONDITION An internal error.
*
* \note The rendering order of the paints is the same as the order as they were pushed. Consider sorting the paints before pushing them if you intend to use layering.
* \see tvg_scene_reserve()
*/
TVG_EXPORT Tvg_Result tvg_scene_push(Tvg_Paint* scene, Tvg_Paint* paint);


/*!
* \brief Clears a Tvg_Scene objects from pushed paints.
*
* Tvg_Paint objects stored in the scene are released if @p free is set to @c true, otherwise the memory is not deallocated and
* all paints should be released manually in order to avoid memory leaks.
*
* \param[in] scene The Tvg_Scene object to be cleared.
* \param[in] free If @c true the memory occupied by paints is deallocated, otherwise it is not.
*
* \return Tvg_Result enumeration.
* \retval TVG_RESULT_SUCCESS Succeed.
* \retval TVG_RESULT_INVALID_ARGUMENT An invalid Tvg_Canvas pointer.
*
* \warning Please use the @p free argument only when you know how it works, otherwise it's not recommended.
*/
TVG_EXPORT Tvg_Result tvg_scene_clear(Tvg_Paint* scene, bool free);

/** \} */   // end defgroup ThorVGCapi_Scene


/** \} */   // end defgroup ThorVG_CAPI


#ifdef __cplusplus
}
#endif

#endif //_THORVG_CAPI_H_<|MERGE_RESOLUTION|>--- conflicted
+++ resolved
@@ -606,11 +606,7 @@
 
 
 /*!
-<<<<<<< HEAD
 * \brief Requests the canvas to draw the Tvg_Paint objects.
-=======
-* \brief Request the canvas to draw the Tvg_Paint objects.
->>>>>>> 91c1b99e
 *
 * All paints from the given canvas will be rasterized to the buffer.
 *
