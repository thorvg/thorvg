--- conflicted
+++ resolved
@@ -333,14 +333,10 @@
         if (a > 0) rasterSolidShape(surface, &task->shape, r, g, b, a);
     }
 
-<<<<<<< HEAD
     if (auto strokeFill = task->sdata->strokeFill()) {
         rasterGradientStroke(surface, &task->shape, strokeFill->id());
     } else {
-        task->sdata->strokeColor(&r, &g, &b, &a);
-=======
     if (task->sdata->strokeColor(&r, &g, &b, &a) == Result::Success) {
->>>>>>> 415fca57
         a = static_cast<uint8_t>((opacity * (uint32_t) a) / 255);
         if (a > 0) rasterStroke(surface, &task->shape, r, g, b, a);
     }
