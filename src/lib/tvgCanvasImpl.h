--- conflicted
+++ resolved
@@ -97,11 +97,7 @@
                     return Result::Success;
                 }
             }
-<<<<<<< HEAD
             return Result::InvalidArguments;
-=======
-            return Result::InsufficientCondition;
->>>>>>> ea8d26a6
         //Update all retained paint nodes
         } else {
             for (auto paint = paints.data; paint < (paints.data + paints.count); ++paint) {
