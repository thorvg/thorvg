--- conflicted
+++ resolved
@@ -44,11 +44,7 @@
     uint32_t        opacity;
 };
 
-<<<<<<< HEAD
-enum RenderUpdateFlag {None = 0, Path = 1, Color = 2, Gradient = 4, Stroke = 8, Transform = 16, Image = 32, GradientStroke = 64, All = 128};
-=======
-enum RenderUpdateFlag {None = 0, Path = 1, Color = 2, Gradient = 4, Stroke = 8, Transform = 16, Image = 32, All = 63};
->>>>>>> 415fca57
+enum RenderUpdateFlag {None = 0, Path = 1, Color = 2, Gradient = 4, Stroke = 8, Transform = 16, Image = 32, GradientStroke = 64, All = 127};
 
 struct RenderTransform
 {
