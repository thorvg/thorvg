--- conflicted
+++ resolved
@@ -137,44 +137,29 @@
     {
         if (flags & (RenderUpdateFlag::Gradient | RenderUpdateFlag::Transform))
         {
-<<<<<<< HEAD
-            const Fill* gradient = shape.fill();
+            const Fill* gradient = sdata->shape->fill();
             if (gradient != nullptr)
             {
-                drawPrimitive(*sdata, gradient, i, RenderUpdateFlag::Gradient);
-            }
-=======
-            const Fill* gradient = sdata->shape->fill();
-            drawPrimitive(*sdata, gradient, i, RenderUpdateFlag::Gradient);
->>>>>>> 7e6f3083
+		drawPrimitive(*sdata, gradient, i, RenderUpdateFlag::Gradient);
+	    }
         }
 
         if(flags & (RenderUpdateFlag::Color | RenderUpdateFlag::Transform))
         {
-<<<<<<< HEAD
-            shape.fillColor(&r, &g, &b, &a);
+            sdata->shape->fillColor(&r, &g, &b, &a);
             if (a > 0)
             {
                 drawPrimitive(*sdata, r, g, b, a, i, RenderUpdateFlag::Color);
             }
-=======
-            sdata->shape->fillColor(&r, &g, &b, &a);
-            drawPrimitive(*sdata, r, g, b, a, i, RenderUpdateFlag::Color);
->>>>>>> 7e6f3083
         }
 
         if (flags & (RenderUpdateFlag::Stroke | RenderUpdateFlag::Transform))
         {
-<<<<<<< HEAD
-            shape.strokeColor(&r, &g, &b, &a);
+            sdata->shape->strokeColor(&r, &g, &b, &a);
             if (a > 0)
             {
                 drawPrimitive(*sdata, r, g, b, a, i, RenderUpdateFlag::Stroke);
             }
-=======
-            sdata->shape->strokeColor(&r, &g, &b, &a);
-            drawPrimitive(*sdata, r, g, b, a, i, RenderUpdateFlag::Stroke);
->>>>>>> 7e6f3083
         }
     }
 
@@ -199,11 +184,7 @@
 }
 
 
-<<<<<<< HEAD
-void* GlRenderer::prepare(const Shape& shape, void* data, const RenderTransform* transform, TVG_UNUSED uint32_t opacity, Array<Composite>& compList, RenderUpdateFlag flags)
-=======
-RenderData GlRenderer::prepare(const Shape& shape, RenderData data, TVG_UNUSED const RenderTransform* transform, TVG_UNUSED uint32_t opacity, Array<RenderData>& clips, RenderUpdateFlag flags)
->>>>>>> 7e6f3083
+RenderData GlRenderer::prepare(const Shape& shape, RenderData data, const RenderTransform* transform, TVG_UNUSED uint32_t opacity, Array<RenderData>& clips, RenderUpdateFlag flags)
 {
     //prepare shape data
     GlShape* sdata = static_cast<GlShape*>(data);
