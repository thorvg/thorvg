--- conflicted
+++ resolved
@@ -77,21 +77,12 @@
     *ptr += TVG_HEADER_VERSION_LENGTH;
 
     //View width
-<<<<<<< HEAD
-    if (w) _read_tvg_float(w, *ptr);
-    *ptr += sizeof(float);
-
-    //View height
-    if (h) _read_tvg_float(h, *ptr);
-    *ptr += sizeof(float);
-=======
     if (w) READ_FLOAT(w, *ptr);
     *ptr += SIZE(float);
 
     //View height
     if (h) READ_FLOAT(h, *ptr);
     *ptr += SIZE(float);
->>>>>>> ccc3c7d3
 
     return true;
 }
