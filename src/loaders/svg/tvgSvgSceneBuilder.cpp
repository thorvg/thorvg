--- conflicted
+++ resolved
@@ -560,7 +560,6 @@
 }
 
 
-<<<<<<< HEAD
 static Matrix _calculateAspectRatioMatrix(AspectRatioAlign align, AspectRatioMeetOrSlice meetOrSlice, float width, float height, const Box& box)
 {
     auto sx = width / box.w;
@@ -635,10 +634,7 @@
 }
 
 
-static unique_ptr<Scene> _useBuildHelper(const SvgNode* node, const Box& vBox, const string& svgPath, bool* isMaskWhite)
-=======
 static unique_ptr<Scene> _useBuildHelper(const SvgNode* node, const Box& vBox, const string& svgPath, int depth, bool* isMaskWhite)
->>>>>>> c93c2d31
 {
     unique_ptr<Scene> finalScene;
     auto scene = _sceneBuildHelper(node, vBox, svgPath, false, depth + 1, isMaskWhite);
