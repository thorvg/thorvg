--- conflicted
+++ resolved
@@ -117,16 +117,8 @@
             integerPart = integerPart * 10ULL + (unsigned long long)(*iter - '0');
         }
         a = iter;
-<<<<<<< HEAD
-    }
-    else if (*iter != '.')
-    {
-        val = 0.0f;
-        goto on_success;
-=======
     } else if (*iter != '.') {
         goto success;
->>>>>>> 5a6240bd
     }
 
     val = static_cast<float>(integerPart);
@@ -186,23 +178,10 @@
             goto success;
         }
 
-<<<<<<< HEAD
-        //if ((_floatExact(val, 2.2250738585072011f)) && ((minus_e * (int)expo_part) <= -308))
-        if ((_floatExact(val, 1.175494351f)) && ((minus_e * (int)expo_part) <= -38))
-        {
+        //if ((_floatExact(val, 2.2250738585072011f)) && ((minus_e * static_cast<int>(exponetPart)) == -308)) {
+        if ((_floatExact(val, 1.175494351f)) && ((minus_e * static_cast<int>(exponetPart)) <= -38))
             //val *= 1.0e-308f;
             val *= 1.0e-38f;
-=======
-        if ((_floatExact(val, 2.2250738585072011f)) && ((minus_e * static_cast<int>(exponetPart)) == -308)) {
-            val *= 1.0e-308f;
-            a = iter;
-            errno = ERANGE;
-            goto success;
-        }
-
-        if ((_floatExact(val, 2.2250738585072012f)) && ((minus_e * static_cast<int>(exponetPart)) <= -308)) {
-            val *= 1.0e-308f;
->>>>>>> 5a6240bd
             a = iter;
             goto success;
         }
