/*
 * Copyright (c) 2020 - 2024 the ThorVG project. All rights reserved.

 * Permission is hereby granted, free of charge, to any person obtaining a copy
 * of this software and associated documentation files (the "Software"), to deal
 * in the Software without restriction, including without limitation the rights
 * to use, copy, modify, merge, publish, distribute, sublicense, and/or sell
 * copies of the Software, and to permit persons to whom the Software is
 * furnished to do so, subject to the following conditions:

 * The above copyright notice and this permission notice shall be included in all
 * copies or substantial portions of the Software.

 * THE SOFTWARE IS PROVIDED "AS IS", WITHOUT WARRANTY OF ANY KIND, EXPRESS OR
 * IMPLIED, INCLUDING BUT NOT LIMITED TO THE WARRANTIES OF MERCHANTABILITY,
 * FITNESS FOR A PARTICULAR PURPOSE AND NONINFRINGEMENT. IN NO EVENT SHALL THE
 * AUTHORS OR COPYRIGHT HOLDERS BE LIABLE FOR ANY CLAIM, DAMAGES OR OTHER
 * LIABILITY, WHETHER IN AN ACTION OF CONTRACT, TORT OR OTHERWISE, ARISING FROM,
 * OUT OF OR IN CONNECTION WITH THE SOFTWARE OR THE USE OR OTHER DEALINGS IN THE
 * SOFTWARE.
 */

/*
 * Copyright notice for the EFL:

 * Copyright (C) EFL developers (see AUTHORS)

 * All rights reserved.

 * Redistribution and use in source and binary forms, with or without
 * modification, are permitted provided that the following conditions are met:

 *   1. Redistributions of source code must retain the above copyright
 *      notice, this list of conditions and the following disclaimer.
 *   2. Redistributions in binary form must reproduce the above copyright
 *      notice, this list of conditions and the following disclaimer in the
 *      documentation and/or other materials provided with the distribution.

 * THIS SOFTWARE IS PROVIDED "AS IS" AND ANY EXPRESS OR IMPLIED WARRANTIES,
 * INCLUDING, BUT NOT LIMITED TO, THE IMPLIED WARRANTIES OF MERCHANTABILITY AND
 * FITNESS FOR A PARTICULAR PURPOSE ARE DISCLAIMED. IN NO EVENT SHALL THE
 * COPYRIGHT HOLDER OR CONTRIBUTORS BE LIABLE FOR ANY DIRECT, INDIRECT,
 * INCIDENTAL, SPECIAL, EXEMPLARY, OR CONSEQUENTIAL DAMAGES (INCLUDING, BUT NOT
 * LIMITED TO, PROCUREMENT OF SUBSTITUTE GOODS OR SERVICES; LOSS OF USE, DATA,
 * OR PROFITS; OR BUSINESS INTERRUPTION) HOWEVER CAUSED AND ON ANY THEORY OF
 * LIABILITY, WHETHER IN CONTRACT, STRICT LIABILITY, OR TORT (INCLUDING
 * NEGLIGENCE OR OTHERWISE) ARISING IN ANY WAY OUT OF THE USE OF THIS SOFTWARE,
 * EVEN IF ADVISED OF THE POSSIBILITY OF SUCH DAMAGE.
*/

#include <cstring>
#include <fstream>
#include <float.h>
#include "tvgLoader.h"
#include "tvgXmlParser.h"
#include "tvgSvgLoader.h"
#include "tvgSvgSceneBuilder.h"
#include "tvgStr.h"
#include "tvgSvgCssStyle.h"
#include "tvgMath.h"

/************************************************************************/
/* Internal Class Implementation                                        */
/************************************************************************/

/*
 * According to: https://www.w3.org/TR/SVG2/coords.html#Units
 * and: https://www.w3.org/TR/css-values-4/#absolute-lengths
 */
#define PX_PER_IN 96        //1 in = 96 px
#define PX_PER_PC 16        //1 pc = 1/6 in  -> PX_PER_IN/6
#define PX_PER_PT 1.333333f //1 pt = 1/72 in -> PX_PER_IN/72
#define PX_PER_MM 3.779528f //1 in = 25.4 mm -> PX_PER_IN/25.4
#define PX_PER_CM 37.79528f //1 in = 2.54 cm -> PX_PER_IN/2.54

typedef bool (*parseAttributes)(const char* buf, unsigned bufLength, simpleXMLAttributeCb func, const void* data);
typedef SvgNode* (*FactoryMethod)(SvgLoaderData* loader, SvgNode* parent, const char* buf, unsigned bufLength, parseAttributes func);
typedef SvgStyleGradient* (*GradientFactoryMethod)(SvgLoaderData* loader, const char* buf, unsigned bufLength);

static char* _skipSpace(const char* str, const char* end)
{
    while (((end && str < end) || (!end && *str != '\0')) && isspace(*str)) {
        ++str;
    }
    return (char*) str;
}


static char* _copyId(const char* str)
{
    if (!str) return nullptr;
    if (strlen(str) == 0) return nullptr;

    return strdup(str);
}


static const char* _skipComma(const char* content)
{
    content = _skipSpace(content, nullptr);
    if (*content == ',') return content + 1;
    return content;
}


static bool _parseNumber(const char** content, const char** end, float* number)
{
    const char* _end = end ? *end : nullptr;

    *number = strToFloat(*content, (char**)&_end);
    //If the start of string is not number
    if ((*content) == _end) {
        if (end) *end = _end;
        return false;
    }
    //Skip comma if any
    *content = _skipComma(_end);
    if (end) *end = _end;

    return true;
}


static constexpr struct
{
    AspectRatioAlign align;
    const char* tag;
} alignTags[] = {
    { AspectRatioAlign::XMinYMin, "xMinYMin" },
    { AspectRatioAlign::XMidYMin, "xMidYMin" },
    { AspectRatioAlign::XMaxYMin, "xMaxYMin" },
    { AspectRatioAlign::XMinYMid, "xMinYMid" },
    { AspectRatioAlign::XMidYMid, "xMidYMid" },
    { AspectRatioAlign::XMaxYMid, "xMaxYMid" },
    { AspectRatioAlign::XMinYMax, "xMinYMax" },
    { AspectRatioAlign::XMidYMax, "xMidYMax" },
    { AspectRatioAlign::XMaxYMax, "xMaxYMax" },
};


static void _parseAspectRatio(const char** content, AspectRatioAlign* align, AspectRatioMeetOrSlice* meetOrSlice)
{
    if (!strcmp(*content, "none")) {
        *align = AspectRatioAlign::None;
        return;
    }

    for (unsigned int i = 0; i < sizeof(alignTags) / sizeof(alignTags[0]); i++) {
        if (!strncmp(*content, alignTags[i].tag, 8)) {
            *align = alignTags[i].align;
            *content += 8;
            *content = _skipSpace(*content, nullptr);
            break;
        }
    }

    if (!strcmp(*content, "meet")) {
        *meetOrSlice = AspectRatioMeetOrSlice::Meet;
    } else if (!strcmp(*content, "slice")) {
        *meetOrSlice = AspectRatioMeetOrSlice::Slice;
    }
}


/**
 * According to https://www.w3.org/TR/SVG/coords.html#Units
 */
static float _toFloat(const SvgParser* svgParse, const char* str, SvgParserLengthType type)
{
    float parsedValue = strToFloat(str, nullptr);

    if (strstr(str, "cm")) parsedValue *= PX_PER_CM;
    else if (strstr(str, "mm")) parsedValue *= PX_PER_MM;
    else if (strstr(str, "pt")) parsedValue *= PX_PER_PT;
    else if (strstr(str, "pc")) parsedValue *= PX_PER_PC;
    else if (strstr(str, "in")) parsedValue *= PX_PER_IN;
    else if (strstr(str, "%")) {
        if (type == SvgParserLengthType::Vertical) parsedValue = (parsedValue / 100.0) * svgParse->global.h;
        else if (type == SvgParserLengthType::Horizontal) parsedValue = (parsedValue / 100.0) * svgParse->global.w;
        else //if other then it's radius
        {
            float max = svgParse->global.w;
            if (max < svgParse->global.h)
                max = svgParse->global.h;
            parsedValue = (parsedValue / 100.0) * max;
        }
    }
    //TODO: Implement 'em', 'ex' attributes

    return parsedValue;
}


static float _gradientToFloat(const SvgParser* svgParse, const char* str, bool& isPercentage)
{
    char* end = nullptr;

    float parsedValue = strToFloat(str, &end);
    isPercentage = false;

    if (strstr(str, "%")) {
        parsedValue = parsedValue / 100.0;
        isPercentage = true;
    }
    else if (strstr(str, "cm")) parsedValue *= PX_PER_CM;
    else if (strstr(str, "mm")) parsedValue *= PX_PER_MM;
    else if (strstr(str, "pt")) parsedValue *= PX_PER_PT;
    else if (strstr(str, "pc")) parsedValue *= PX_PER_PC;
    else if (strstr(str, "in")) parsedValue *= PX_PER_IN;
    //TODO: Implement 'em', 'ex' attributes

    return parsedValue;
}


static float _toOffset(const char* str)
{
    char* end = nullptr;
    auto strEnd = str + strlen(str);

    float parsedValue = strToFloat(str, &end);

    end = _skipSpace(end, nullptr);
    auto ptr = strstr(str, "%");

    if (ptr) {
        parsedValue = parsedValue / 100.0;
        if (end != ptr || (end + 1) != strEnd) return 0;
    } else if (end != strEnd) return 0;

    return parsedValue;
}


static int _toOpacity(const char* str)
{
    char* end = nullptr;
    float opacity = strToFloat(str, &end);

    if (end) {
        if (end[0] == '%' && end[1] == '\0') return lrint(opacity * 2.55f);
        else if (*end == '\0') return lrint(opacity * 255);
    }
    return 255;
}


static SvgMaskType _toMaskType(const char* str)
{
    if (!strcmp(str, "Alpha")) return SvgMaskType::Alpha;

    return SvgMaskType::Luminance;
}


//The default rendering order: fill, stroke, markers
//If any is omitted, will be rendered in its default order after the specified ones.
static bool _toPaintOrder(const char* str)
{
    uint8_t position = 1;
    uint8_t strokePosition = 0;
    uint8_t fillPosition = 0;

    while (*str != '\0') {
        str = _skipSpace(str, nullptr);
        if (!strncmp(str, "fill", 4)) {
            fillPosition = position++;
            str += 4;
        } else if (!strncmp(str, "stroke", 6)) {
            strokePosition = position++;
            str += 6;
        } else if (!strncmp(str, "markers", 7)) {
            str += 7;
        } else {
            return _toPaintOrder("fill stroke");
        }
    }

    if (fillPosition == 0) fillPosition = position++;
    if (strokePosition == 0) strokePosition = position++;

    return fillPosition < strokePosition;
}


#define _PARSE_TAG(Type, Name, Name1, Tags_Array, Default)                        \
    static Type _to##Name1(const char* str)                                       \
    {                                                                             \
        unsigned int i;                                                           \
                                                                                  \
        for (i = 0; i < sizeof(Tags_Array) / sizeof(Tags_Array[0]); i++) {        \
            if (!strcmp(str, Tags_Array[i].tag)) return Tags_Array[i].Name;       \
        }                                                                         \
        return Default;                                                           \
    }


/* parse the line cap used during stroking a path.
 * Value:    butt | round | square | inherit
 * Initial:    butt
 * https://www.w3.org/TR/SVG/painting.html
 */
static constexpr struct
{
    StrokeCap lineCap;
    const char* tag;
} lineCapTags[] = {
    { StrokeCap::Butt, "butt" },
    { StrokeCap::Round, "round" },
    { StrokeCap::Square, "square" }
};


_PARSE_TAG(StrokeCap, lineCap, LineCap, lineCapTags, StrokeCap::Butt)


/* parse the line join used during stroking a path.
 * Value:   miter | round | bevel | inherit
 * Initial:    miter
 * https://www.w3.org/TR/SVG/painting.html
 */
static constexpr struct
{
    StrokeJoin lineJoin;
    const char* tag;
} lineJoinTags[] = {
    { StrokeJoin::Miter, "miter" },
    { StrokeJoin::Round, "round" },
    { StrokeJoin::Bevel, "bevel" }
};


_PARSE_TAG(StrokeJoin, lineJoin, LineJoin, lineJoinTags, StrokeJoin::Miter)


/* parse the fill rule used during filling a path.
 * Value:   nonzero | evenodd | inherit
 * Initial:    nonzero
 * https://www.w3.org/TR/SVG/painting.html
 */
static constexpr struct
{
    FillRule fillRule;
    const char* tag;
} fillRuleTags[] = {
    { FillRule::EvenOdd, "evenodd" }
};


_PARSE_TAG(FillRule, fillRule, FillRule, fillRuleTags, FillRule::Winding)


/* parse the dash pattern used during stroking a path.
 * Value:   none | <dasharray> | inherit
 * Initial:    none
 * https://www.w3.org/TR/SVG/painting.html
 */
static void _parseDashArray(SvgLoaderData* loader, const char *str, SvgDash* dash)
{
    if (!strncmp(str, "none", 4)) return;

    char *end = nullptr;

    while (*str) {
        str = _skipComma(str);
        float parsedValue = strToFloat(str, &end);
        if (str == end) break;
        if (parsedValue <= 0.0f) break;
        if (*end == '%') {
            ++end;
            //Refers to the diagonal length of the viewport.
            //https://www.w3.org/TR/SVG2/coords.html#Units
            parsedValue = (sqrtf(powf(loader->svgParse->global.w, 2) + powf(loader->svgParse->global.h, 2)) / sqrtf(2.0f)) * (parsedValue / 100.0f);
        }
        (*dash).array.push(parsedValue);
        str = end;
    }
    //If dash array size is 1, it means that dash and gap size are the same.
    if ((*dash).array.count == 1) (*dash).array.push((*dash).array[0]);
}


static char* _idFromUrl(const char* url)
{
    auto open = strchr(url, '(');
    auto close = strchr(url, ')');
    if (!open || !close || open >= close) return nullptr;

    open = strchr(url, '#');
    if (!open || open >= close) return nullptr;

    ++open;
    --close;

    //trim the rest of the spaces if any
    while (open < close && *close == ' ') --close;

    //quick verification
    for (auto id = open; id < close; id++) {
        if (*id == ' ' || *id == '\'') return nullptr;
    }

    return strDuplicate(open, (close - open + 1));
}


static unsigned char _parseColor(const char* value, char** end)
{
    float r;

    r = strToFloat(value, end);
    *end = _skipSpace(*end, nullptr);
    if (**end == '%') {
        r = 255 * r / 100;
        (*end)++;
    }
    *end = _skipSpace(*end, nullptr);

    if (r < 0 || r > 255) {
        *end = nullptr;
        return 0;
    }

    return lrint(r);
}


static constexpr struct
{
    const char* name;
    unsigned int value;
} colors[] = {
    { "aliceblue", 0xfff0f8ff },
    { "antiquewhite", 0xfffaebd7 },
    { "aqua", 0xff00ffff },
    { "aquamarine", 0xff7fffd4 },
    { "azure", 0xfff0ffff },
    { "beige", 0xfff5f5dc },
    { "bisque", 0xffffe4c4 },
    { "black", 0xff000000 },
    { "blanchedalmond", 0xffffebcd },
    { "blue", 0xff0000ff },
    { "blueviolet", 0xff8a2be2 },
    { "brown", 0xffa52a2a },
    { "burlywood", 0xffdeb887 },
    { "cadetblue", 0xff5f9ea0 },
    { "chartreuse", 0xff7fff00 },
    { "chocolate", 0xffd2691e },
    { "coral", 0xffff7f50 },
    { "cornflowerblue", 0xff6495ed },
    { "cornsilk", 0xfffff8dc },
    { "crimson", 0xffdc143c },
    { "cyan", 0xff00ffff },
    { "darkblue", 0xff00008b },
    { "darkcyan", 0xff008b8b },
    { "darkgoldenrod", 0xffb8860b },
    { "darkgray", 0xffa9a9a9 },
    { "darkgrey", 0xffa9a9a9 },
    { "darkgreen", 0xff006400 },
    { "darkkhaki", 0xffbdb76b },
    { "darkmagenta", 0xff8b008b },
    { "darkolivegreen", 0xff556b2f },
    { "darkorange", 0xffff8c00 },
    { "darkorchid", 0xff9932cc },
    { "darkred", 0xff8b0000 },
    { "darksalmon", 0xffe9967a },
    { "darkseagreen", 0xff8fbc8f },
    { "darkslateblue", 0xff483d8b },
    { "darkslategray", 0xff2f4f4f },
    { "darkslategrey", 0xff2f4f4f },
    { "darkturquoise", 0xff00ced1 },
    { "darkviolet", 0xff9400d3 },
    { "deeppink", 0xffff1493 },
    { "deepskyblue", 0xff00bfff },
    { "dimgray", 0xff696969 },
    { "dimgrey", 0xff696969 },
    { "dodgerblue", 0xff1e90ff },
    { "firebrick", 0xffb22222 },
    { "floralwhite", 0xfffffaf0 },
    { "forestgreen", 0xff228b22 },
    { "fuchsia", 0xffff00ff },
    { "gainsboro", 0xffdcdcdc },
    { "ghostwhite", 0xfff8f8ff },
    { "gold", 0xffffd700 },
    { "goldenrod", 0xffdaa520 },
    { "gray", 0xff808080 },
    { "grey", 0xff808080 },
    { "green", 0xff008000 },
    { "greenyellow", 0xffadff2f },
    { "honeydew", 0xfff0fff0 },
    { "hotpink", 0xffff69b4 },
    { "indianred", 0xffcd5c5c },
    { "indigo", 0xff4b0082 },
    { "ivory", 0xfffffff0 },
    { "khaki", 0xfff0e68c },
    { "lavender", 0xffe6e6fa },
    { "lavenderblush", 0xfffff0f5 },
    { "lawngreen", 0xff7cfc00 },
    { "lemonchiffon", 0xfffffacd },
    { "lightblue", 0xffadd8e6 },
    { "lightcoral", 0xfff08080 },
    { "lightcyan", 0xffe0ffff },
    { "lightgoldenrodyellow", 0xfffafad2 },
    { "lightgray", 0xffd3d3d3 },
    { "lightgrey", 0xffd3d3d3 },
    { "lightgreen", 0xff90ee90 },
    { "lightpink", 0xffffb6c1 },
    { "lightsalmon", 0xffffa07a },
    { "lightseagreen", 0xff20b2aa },
    { "lightskyblue", 0xff87cefa },
    { "lightslategray", 0xff778899 },
    { "lightslategrey", 0xff778899 },
    { "lightsteelblue", 0xffb0c4de },
    { "lightyellow", 0xffffffe0 },
    { "lime", 0xff00ff00 },
    { "limegreen", 0xff32cd32 },
    { "linen", 0xfffaf0e6 },
    { "magenta", 0xffff00ff },
    { "maroon", 0xff800000 },
    { "mediumaquamarine", 0xff66cdaa },
    { "mediumblue", 0xff0000cd },
    { "mediumorchid", 0xffba55d3 },
    { "mediumpurple", 0xff9370d8 },
    { "mediumseagreen", 0xff3cb371 },
    { "mediumslateblue", 0xff7b68ee },
    { "mediumspringgreen", 0xff00fa9a },
    { "mediumturquoise", 0xff48d1cc },
    { "mediumvioletred", 0xffc71585 },
    { "midnightblue", 0xff191970 },
    { "mintcream", 0xfff5fffa },
    { "mistyrose", 0xffffe4e1 },
    { "moccasin", 0xffffe4b5 },
    { "navajowhite", 0xffffdead },
    { "navy", 0xff000080 },
    { "oldlace", 0xfffdf5e6 },
    { "olive", 0xff808000 },
    { "olivedrab", 0xff6b8e23 },
    { "orange", 0xffffa500 },
    { "orangered", 0xffff4500 },
    { "orchid", 0xffda70d6 },
    { "palegoldenrod", 0xffeee8aa },
    { "palegreen", 0xff98fb98 },
    { "paleturquoise", 0xffafeeee },
    { "palevioletred", 0xffd87093 },
    { "papayawhip", 0xffffefd5 },
    { "peachpuff", 0xffffdab9 },
    { "peru", 0xffcd853f },
    { "pink", 0xffffc0cb },
    { "plum", 0xffdda0dd },
    { "powderblue", 0xffb0e0e6 },
    { "purple", 0xff800080 },
    { "red", 0xffff0000 },
    { "rosybrown", 0xffbc8f8f },
    { "royalblue", 0xff4169e1 },
    { "saddlebrown", 0xff8b4513 },
    { "salmon", 0xfffa8072 },
    { "sandybrown", 0xfff4a460 },
    { "seagreen", 0xff2e8b57 },
    { "seashell", 0xfffff5ee },
    { "sienna", 0xffa0522d },
    { "silver", 0xffc0c0c0 },
    { "skyblue", 0xff87ceeb },
    { "slateblue", 0xff6a5acd },
    { "slategray", 0xff708090 },
    { "slategrey", 0xff708090 },
    { "snow", 0xfffffafa },
    { "springgreen", 0xff00ff7f },
    { "steelblue", 0xff4682b4 },
    { "tan", 0xffd2b48c },
    { "teal", 0xff008080 },
    { "thistle", 0xffd8bfd8 },
    { "tomato", 0xffff6347 },
    { "turquoise", 0xff40e0d0 },
    { "violet", 0xffee82ee },
    { "wheat", 0xfff5deb3 },
    { "white", 0xffffffff },
    { "whitesmoke", 0xfff5f5f5 },
    { "yellow", 0xffffff00 },
    { "yellowgreen", 0xff9acd32 }
};


<<<<<<< HEAD
static bool _toColor(const char* str, uint8_t* r, uint8_t* g, uint8_t* b, char** ref)
=======
static bool _hslToRgb(float hue, float satuation, float brightness, uint8_t* red, uint8_t* green, uint8_t* blue)
{
    if (!red || !green || !blue) return false;

    float sv, vsf, f, p, q, t, v;
    float _red = 0, _green = 0, _blue = 0;
    uint32_t i = 0;

    if (mathZero(satuation))  _red = _green = _blue = brightness;
    else {
        if (mathEqual(hue, 360.0)) hue = 0.0f;
        hue /= 60.0f;

        v = (brightness <= 0.5f) ? (brightness * (1.0f + satuation)) : (brightness + satuation - (brightness * satuation));
        p = brightness + brightness - v;

        if (!mathZero(v)) sv = (v - p) / v;
        else sv = 0;

        i = static_cast<uint8_t>(hue);
        f = hue - i;

        vsf = v * sv * f;

        t = p + vsf;
        q = v - vsf;

        switch (i) {
            case 0: {
                _red = v;
                _green = t;
                _blue = p;
                break;
            }
            case 1: {
                _red = q;
                _green = v;
                _blue = p;
                break;
            }
            case 2: {
                _red = p;
                _green = v;
                _blue = t;
                break;
            }
            case 3: {
                _red = p;
                _green = q;
                _blue = v;
                break;
            }
            case 4: {
                _red = t;
                _green = p;
                _blue = v;
                break;
            }
            case 5: {
                _red = v;
                _green = p;
                _blue = q;
                break;
            }
        }
    }

    i = static_cast<uint8_t>(_red * 255.0);
    f = (_red * 255.0) - i;
    _red = (f <= 0.5) ? i : (i + 1);

    i = static_cast<uint8_t>(_green * 255.0);
    f = (_green * 255.0) - i;
    _green = (f <= 0.5) ? i : (i + 1);

    i = static_cast<uint8_t>(_blue * 255.0);
    f = (_blue * 255.0) - i;
    _blue = (f <= 0.5) ? i : (i + 1);

    *red = static_cast<uint8_t>(_red);
    *green = static_cast<uint8_t>(_green);
    *blue = static_cast<uint8_t>(_blue);

    return true;
}


static void _toColor(const char* str, uint8_t* r, uint8_t* g, uint8_t* b, char** ref)
>>>>>>> dea08681
{
    unsigned int len = strlen(str);
    char *red, *green, *blue;
    unsigned char tr, tg, tb;

    if (len == 4 && str[0] == '#') {
        //Case for "#456" should be interprete as "#445566"
        if (isxdigit(str[1]) && isxdigit(str[2]) && isxdigit(str[3])) {
            char tmp[3] = { '\0', '\0', '\0' };
            tmp[0] = str[1];
            tmp[1] = str[1];
            *r = strtol(tmp, nullptr, 16);
            tmp[0] = str[2];
            tmp[1] = str[2];
            *g = strtol(tmp, nullptr, 16);
            tmp[0] = str[3];
            tmp[1] = str[3];
            *b = strtol(tmp, nullptr, 16);
        }
        return true;
    } else if (len == 7 && str[0] == '#') {
        if (isxdigit(str[1]) && isxdigit(str[2]) && isxdigit(str[3]) && isxdigit(str[4]) && isxdigit(str[5]) && isxdigit(str[6])) {
            char tmp[3] = { '\0', '\0', '\0' };
            tmp[0] = str[1];
            tmp[1] = str[2];
            *r = strtol(tmp, nullptr, 16);
            tmp[0] = str[3];
            tmp[1] = str[4];
            *g = strtol(tmp, nullptr, 16);
            tmp[0] = str[5];
            tmp[1] = str[6];
            *b = strtol(tmp, nullptr, 16);
        }
        return true;
    } else if (len >= 10 && (str[0] == 'r' || str[0] == 'R') && (str[1] == 'g' || str[1] == 'G') && (str[2] == 'b' || str[2] == 'B') && str[3] == '(' && str[len - 1] == ')') {
        tr = _parseColor(str + 4, &red);
        if (red && *red == ',') {
            tg = _parseColor(red + 1, &green);
            if (green && *green == ',') {
                tb = _parseColor(green + 1, &blue);
                if (blue && blue[0] == ')' && blue[1] == '\0') {
                    *r = tr;
                    *g = tg;
                    *b = tb;
                }
            }
        }
        return true;
    } else if (ref && len >= 3 && !strncmp(str, "url", 3)) {
        if (*ref) free(*ref);
        *ref = _idFromUrl((const char*)(str + 3));
<<<<<<< HEAD
        return true;
=======
    } else if (len >= 10 && (str[0] == 'h' || str[0] == 'H') && (str[1] == 's' || str[1] == 'S') && (str[2] == 'l' || str[2] == 'L') && str[3] == '(' && str[len - 1] == ')') {
        float_t th, ts, tb;
        const char *content, *hue, *satuation, *brightness;
        content = str + 4;
        content = _skipSpace(content, nullptr);
        if (_parseNumber(&content, &hue, &th) && hue) {
            th = static_cast<uint32_t>(th) % 360;
            hue = _skipSpace(hue, nullptr);
            hue = (char*)_skipComma(hue);
            hue = _skipSpace(hue, nullptr);
            if (_parseNumber(&hue, &satuation, &ts) && satuation && *satuation == '%') {
                ts /= 100.0f;
                satuation = _skipSpace(satuation + 1, nullptr);
                satuation = (char*)_skipComma(satuation);
                satuation = _skipSpace(satuation, nullptr);
                if (_parseNumber(&satuation, &brightness, &tb) && brightness && *brightness == '%') {
                    tb /= 100.0f;
                    brightness = _skipSpace(brightness + 1, nullptr);
                    if (brightness && brightness[0] == ')' && brightness[1] == '\0') {
                       if (_hslToRgb(th, ts, tb, r, g, b)) return;
                    }
                }
            }
        }
>>>>>>> dea08681
    } else {
        //Handle named color
        for (unsigned int i = 0; i < (sizeof(colors) / sizeof(colors[0])); i++) {
            if (!strcasecmp(colors[i].name, str)) {
                *r = (((uint8_t*)(&(colors[i].value)))[2]);
                *g = (((uint8_t*)(&(colors[i].value)))[1]);
                *b = (((uint8_t*)(&(colors[i].value)))[0]);
                return true;
            }
        }
    }
    return false;
}


static char* _parseNumbersArray(char* str, float* points, int* ptCount, int len)
{
    int count = 0;
    char* end = nullptr;

    str = _skipSpace(str, nullptr);
    while ((count < len) && (isdigit(*str) || *str == '-' || *str == '+' || *str == '.')) {
        points[count++] = strToFloat(str, &end);
        str = end;
        str = _skipSpace(str, nullptr);
        if (*str == ',') ++str;
        //Eat the rest of space
        str = _skipSpace(str, nullptr);
    }
    *ptCount = count;
    return str;
}


enum class MatrixState {
    Unknown,
    Matrix,
    Translate,
    Rotate,
    Scale,
    SkewX,
    SkewY
};


#define MATRIX_DEF(Name, Value)     \
    {                               \
#Name, sizeof(#Name), Value \
    }


static constexpr struct
{
    const char* tag;
    int sz;
    MatrixState state;
} matrixTags[] = {
    MATRIX_DEF(matrix, MatrixState::Matrix),
    MATRIX_DEF(translate, MatrixState::Translate),
    MATRIX_DEF(rotate, MatrixState::Rotate),
    MATRIX_DEF(scale, MatrixState::Scale),
    MATRIX_DEF(skewX, MatrixState::SkewX),
    MATRIX_DEF(skewY, MatrixState::SkewY)
};


/* parse transform attribute
 * https://www.w3.org/TR/SVG/coords.html#TransformAttribute
 */
static Matrix* _parseTransformationMatrix(const char* value)
{
    const int POINT_CNT = 8;

    auto matrix = (Matrix*)malloc(sizeof(Matrix));
    if (!matrix) return nullptr;
    *matrix = {1, 0, 0, 0, 1, 0, 0, 0, 1};

    float points[POINT_CNT];
    int ptCount = 0;
    char* str = (char*)value;
    char* end = str + strlen(str);

    while (str < end) {
        auto state = MatrixState::Unknown;

        if (isspace(*str) || (*str == ',')) {
            ++str;
            continue;
        }
        for (unsigned int i = 0; i < sizeof(matrixTags) / sizeof(matrixTags[0]); i++) {
            if (!strncmp(matrixTags[i].tag, str, matrixTags[i].sz - 1)) {
                state = matrixTags[i].state;
                str += (matrixTags[i].sz - 1);
                break;
            }
        }
        if (state == MatrixState::Unknown) goto error;

        str = _skipSpace(str, end);
        if (*str != '(') goto error;
        ++str;
        str = _parseNumbersArray(str, points, &ptCount, POINT_CNT);
        if (*str != ')') goto error;
        ++str;

        if (state == MatrixState::Matrix) {
            if (ptCount != 6) goto error;
            Matrix tmp = {points[0], points[2], points[4], points[1], points[3], points[5], 0, 0, 1};
            *matrix = mathMultiply(matrix, &tmp);
        } else if (state == MatrixState::Translate) {
            if (ptCount == 1) {
                Matrix tmp = {1, 0, points[0], 0, 1, 0, 0, 0, 1};
                *matrix = mathMultiply(matrix, &tmp);
            } else if (ptCount == 2) {
                Matrix tmp = {1, 0, points[0], 0, 1, points[1], 0, 0, 1};
                *matrix = mathMultiply(matrix, &tmp);
            } else goto error;
        } else if (state == MatrixState::Rotate) {
            //Transform to signed.
            points[0] = fmodf(points[0], 360.0f);
            if (points[0] < 0) points[0] += 360.0f;
            auto c = cosf(points[0] * (MATH_PI / 180.0f));
            auto s = sinf(points[0] * (MATH_PI / 180.0f));
            if (ptCount == 1) {
                Matrix tmp = { c, -s, 0, s, c, 0, 0, 0, 1 };
                *matrix = mathMultiply(matrix, &tmp);
            } else if (ptCount == 3) {
                Matrix tmp = { 1, 0, points[1], 0, 1, points[2], 0, 0, 1 };
                *matrix = mathMultiply(matrix, &tmp);
                tmp = { c, -s, 0, s, c, 0, 0, 0, 1 };
                *matrix = mathMultiply(matrix, &tmp);
                tmp = { 1, 0, -points[1], 0, 1, -points[2], 0, 0, 1 };
                *matrix = mathMultiply(matrix, &tmp);
            } else {
                goto error;
            }
        } else if (state == MatrixState::Scale) {
            if (ptCount < 1 || ptCount > 2) goto error;
            auto sx = points[0];
            auto sy = sx;
            if (ptCount == 2) sy = points[1];
            Matrix tmp = { sx, 0, 0, 0, sy, 0, 0, 0, 1 };
            *matrix = mathMultiply(matrix, &tmp);
        } else if (state == MatrixState::SkewX) {
            if (ptCount != 1) goto error;
            auto deg = tanf(points[0] * (MATH_PI / 180.0f));
            Matrix tmp = { 1, deg, 0, 0, 1, 0, 0, 0, 1 };
            *matrix = mathMultiply(matrix, &tmp);
        } else if (state == MatrixState::SkewY) {
            if (ptCount != 1) goto error;
            auto deg = tanf(points[0] * (MATH_PI / 180.0f));
            Matrix tmp = { 1, 0, 0, deg, 1, 0, 0, 0, 1 };
            *matrix = mathMultiply(matrix, &tmp);
        }
    }
    return matrix;
error:
    if (matrix) free(matrix);
    return nullptr;
}


#define LENGTH_DEF(Name, Value)     \
    {                               \
#Name, sizeof(#Name), Value \
    }


static void _postpone(Array<SvgNodeIdPair>& nodes, SvgNode *node, char* id)
{
    nodes.push({node, id});
}


/*
// TODO - remove?
static constexpr struct
{
    const char* tag;
    int sz;
    SvgLengthType type;
} lengthTags[] = {
    LENGTH_DEF(%, SvgLengthType::Percent),
    LENGTH_DEF(px, SvgLengthType::Px),
    LENGTH_DEF(pc, SvgLengthType::Pc),
    LENGTH_DEF(pt, SvgLengthType::Pt),
    LENGTH_DEF(mm, SvgLengthType::Mm),
    LENGTH_DEF(cm, SvgLengthType::Cm),
    LENGTH_DEF(in, SvgLengthType::In)
};

static float _parseLength(const char* str, SvgLengthType* type)
{
    float value;
    int sz = strlen(str);

    *type = SvgLengthType::Px;
    for (unsigned int i = 0; i < sizeof(lengthTags) / sizeof(lengthTags[0]); i++) {
        if (lengthTags[i].sz - 1 == sz && !strncmp(lengthTags[i].tag, str, sz)) *type = lengthTags[i].type;
    }
    value = svgUtilStrtof(str, nullptr);
    return value;
}
*/

static bool _parseStyleAttr(void* data, const char* key, const char* value);
static bool _parseStyleAttr(void* data, const char* key, const char* value, bool style);


static bool _attrParseSvgNode(void* data, const char* key, const char* value)
{
    SvgLoaderData* loader = (SvgLoaderData*)data;
    SvgNode* node = loader->svgParse->node;
    SvgDocNode* doc = &(node->node.doc);

    if (!strcmp(key, "width")) {
        doc->w = _toFloat(loader->svgParse, value, SvgParserLengthType::Horizontal);
        if (strstr(value, "%") && !(doc->viewFlag & SvgViewFlag::Viewbox)) {
            doc->viewFlag = (doc->viewFlag | SvgViewFlag::WidthInPercent);
        } else {
            doc->viewFlag = (doc->viewFlag | SvgViewFlag::Width);
        }
    } else if (!strcmp(key, "height")) {
        doc->h = _toFloat(loader->svgParse, value, SvgParserLengthType::Vertical);
        if (strstr(value, "%") && !(doc->viewFlag & SvgViewFlag::Viewbox)) {
            doc->viewFlag = (doc->viewFlag | SvgViewFlag::HeightInPercent);
        } else {
            doc->viewFlag = (doc->viewFlag | SvgViewFlag::Height);
        }
    } else if (!strcmp(key, "viewBox")) {
        if (_parseNumber(&value, nullptr, &doc->vx)) {
            if (_parseNumber(&value, nullptr, &doc->vy)) {
                if (_parseNumber(&value, nullptr, &doc->vw)) {
                    if (_parseNumber(&value, nullptr, &doc->vh)) {
                        doc->viewFlag = (doc->viewFlag | SvgViewFlag::Viewbox);
                        loader->svgParse->global.h = doc->vh;
                    }
                    loader->svgParse->global.w = doc->vw;
                }
                loader->svgParse->global.y = doc->vy;
            }
            loader->svgParse->global.x = doc->vx;
        }
        if ((doc->viewFlag & SvgViewFlag::Viewbox) && (doc->vw < 0.0f || doc->vh < 0.0f)) {
            doc->viewFlag = (SvgViewFlag)((uint32_t)doc->viewFlag & ~(uint32_t)SvgViewFlag::Viewbox);
            TVGLOG("SVG", "Negative values of the <viewBox> width and/or height - the attribute invalidated.");
        }
        if (!(doc->viewFlag & SvgViewFlag::Viewbox)) {
            loader->svgParse->global.x = loader->svgParse->global.y = 0.0f;
            loader->svgParse->global.w = loader->svgParse->global.h = 1.0f;
        }
    } else if (!strcmp(key, "preserveAspectRatio")) {
        _parseAspectRatio(&value, &doc->align, &doc->meetOrSlice);
    } else if (!strcmp(key, "style")) {
        return simpleXmlParseW3CAttribute(value, strlen(value), _parseStyleAttr, loader);
#ifdef THORVG_LOG_ENABLED
    } else if ((!strcmp(key, "x") || !strcmp(key, "y")) && fabsf(strToFloat(value, nullptr)) > FLT_EPSILON) {
        TVGLOG("SVG", "Unsupported attributes used [Elements type: Svg][Attribute: %s][Value: %s]", key, value);
#endif
    } else {
        return _parseStyleAttr(loader, key, value, false);
    }
    return true;
}


//https://www.w3.org/TR/SVGTiny12/painting.html#SpecifyingPaint
static void _handlePaintAttr(SvgPaint* paint, const char* value)
{
    if (!strcmp(value, "none")) {
        //No paint property
        paint->none = true;
        return;
    }
    if (!strcmp(value, "currentColor")) {
        paint->curColor = true;
        paint->none = false;
        return;
    }
    if (_toColor(value, &paint->color.r, &paint->color.g, &paint->color.b, &paint->url)) paint->none = false;
}


static void _handleColorAttr(TVG_UNUSED SvgLoaderData* loader, SvgNode* node, const char* value)
{
    SvgStyleProperty* style = node->style;
    if (_toColor(value, &style->color.r, &style->color.g, &style->color.b, nullptr)) {
        style->curColorSet = true;
    }
}


static void _handleFillAttr(TVG_UNUSED SvgLoaderData* loader, SvgNode* node, const char* value)
{
    SvgStyleProperty* style = node->style;
    style->fill.flags = (style->fill.flags | SvgFillFlags::Paint);
    _handlePaintAttr(&style->fill.paint, value);
}


static void _handleStrokeAttr(TVG_UNUSED SvgLoaderData* loader, SvgNode* node, const char* value)
{
    SvgStyleProperty* style = node->style;
    style->stroke.flags = (style->stroke.flags | SvgStrokeFlags::Paint);
    _handlePaintAttr(&style->stroke.paint, value);
}


static void _handleStrokeOpacityAttr(TVG_UNUSED SvgLoaderData* loader, SvgNode* node, const char* value)
{
    node->style->stroke.flags = (node->style->stroke.flags | SvgStrokeFlags::Opacity);
    node->style->stroke.opacity = _toOpacity(value);
}

static void _handleStrokeDashArrayAttr(SvgLoaderData* loader, SvgNode* node, const char* value)
{
    node->style->stroke.flags = (node->style->stroke.flags | SvgStrokeFlags::Dash);
    _parseDashArray(loader, value, &node->style->stroke.dash);
}

static void _handleStrokeDashOffsetAttr(SvgLoaderData* loader, SvgNode* node, const char* value)
{
    node->style->stroke.flags = (node->style->stroke.flags | SvgStrokeFlags::DashOffset);
    node->style->stroke.dash.offset = _toFloat(loader->svgParse, value, SvgParserLengthType::Horizontal);
}

static void _handleStrokeWidthAttr(SvgLoaderData* loader, SvgNode* node, const char* value)
{
    node->style->stroke.flags = (node->style->stroke.flags | SvgStrokeFlags::Width);
    node->style->stroke.width = _toFloat(loader->svgParse, value, SvgParserLengthType::Horizontal);
}


static void _handleStrokeLineCapAttr(TVG_UNUSED SvgLoaderData* loader, SvgNode* node, const char* value)
{
    node->style->stroke.flags = (node->style->stroke.flags | SvgStrokeFlags::Cap);
    node->style->stroke.cap = _toLineCap(value);
}


static void _handleStrokeLineJoinAttr(TVG_UNUSED SvgLoaderData* loader, SvgNode* node, const char* value)
{
    node->style->stroke.flags = (node->style->stroke.flags | SvgStrokeFlags::Join);
    node->style->stroke.join = _toLineJoin(value);
}

static void _handleStrokeMiterlimitAttr(SvgLoaderData* loader, SvgNode* node, const char* value)
{
    char* end = nullptr;
    const float miterlimit = strToFloat(value, &end);

    // https://www.w3.org/TR/SVG2/painting.html#LineJoin
    // - A negative value for stroke-miterlimit must be treated as an illegal value.
    if (miterlimit < 0.0f) {
        TVGERR("SVG", "A stroke-miterlimit change (%f <- %f) with a negative value is omitted.",
            node->style->stroke.miterlimit, miterlimit);
        return;
    }

    node->style->stroke.flags = (node->style->stroke.flags | SvgStrokeFlags::Miterlimit);
    node->style->stroke.miterlimit = miterlimit;
}

static void _handleFillRuleAttr(TVG_UNUSED SvgLoaderData* loader, SvgNode* node, const char* value)
{
    node->style->fill.flags = (node->style->fill.flags | SvgFillFlags::FillRule);
    node->style->fill.fillRule = _toFillRule(value);
}


static void _handleOpacityAttr(TVG_UNUSED SvgLoaderData* loader, SvgNode* node, const char* value)
{
    node->style->opacity = _toOpacity(value);
}


static void _handleFillOpacityAttr(TVG_UNUSED SvgLoaderData* loader, SvgNode* node, const char* value)
{
    node->style->fill.flags = (node->style->fill.flags | SvgFillFlags::Opacity);
    node->style->fill.opacity = _toOpacity(value);
}


static void _handleTransformAttr(TVG_UNUSED SvgLoaderData* loader, SvgNode* node, const char* value)
{
    node->transform = _parseTransformationMatrix(value);
}


static void _handleClipPathAttr(TVG_UNUSED SvgLoaderData* loader, SvgNode* node, const char* value)
{
    SvgStyleProperty* style = node->style;
    int len = strlen(value);
    if (len >= 3 && !strncmp(value, "url", 3)) {
        if (style->clipPath.url) free(style->clipPath.url);
        style->clipPath.url = _idFromUrl((const char*)(value + 3));
    }
}


static void _handleMaskAttr(TVG_UNUSED SvgLoaderData* loader, SvgNode* node, const char* value)
{
    SvgStyleProperty* style = node->style;
    int len = strlen(value);
    if (len >= 3 && !strncmp(value, "url", 3)) {
        if (style->mask.url) free(style->mask.url);
        style->mask.url = _idFromUrl((const char*)(value + 3));
    }
}


static void _handleMaskTypeAttr(TVG_UNUSED SvgLoaderData* loader, SvgNode* node, const char* value)
{
    node->node.mask.type = _toMaskType(value);
}


static void _handleDisplayAttr(TVG_UNUSED SvgLoaderData* loader, SvgNode* node, const char* value)
{
    //TODO : The display attribute can have various values as well as "none".
    //       The default is "inline" which means visible and "none" means invisible.
    //       Depending on the type of node, additional functionality may be required.
    //       refer to https://developer.mozilla.org/en-US/docs/Web/SVG/Attribute/display
    if (!strcmp(value, "none")) node->display = false;
    else node->display = true;
}


static void _handlePaintOrderAttr(TVG_UNUSED SvgLoaderData* loader, SvgNode* node, const char* value)
{
    node->style->flags = (node->style->flags | SvgStyleFlags::PaintOrder);
    node->style->paintOrder = _toPaintOrder(value);
}


static void _handleCssClassAttr(SvgLoaderData* loader, SvgNode* node, const char* value)
{
    auto cssClass = &node->style->cssClass;

    if (*cssClass && value) free(*cssClass);
    *cssClass = _copyId(value);

    bool cssClassFound = false;

    //css styling: tag.name has higher priority than .name
    if (auto cssNode = cssFindStyleNode(loader->cssStyle, *cssClass, node->type)) {
        cssClassFound = true;
        cssCopyStyleAttr(node, cssNode);
    }
    if (auto cssNode = cssFindStyleNode(loader->cssStyle, *cssClass)) {
        cssClassFound = true;
        cssCopyStyleAttr(node, cssNode);
    }

    if (!cssClassFound) _postpone(loader->nodesToStyle, node, *cssClass);
}


typedef void (*styleMethod)(SvgLoaderData* loader, SvgNode* node, const char* value);

#define STYLE_DEF(Name, Name1, Flag) { #Name, sizeof(#Name), _handle##Name1##Attr, Flag }


static constexpr struct
{
    const char* tag;
    int sz;
    styleMethod tagHandler;
    SvgStyleFlags flag;
} styleTags[] = {
    STYLE_DEF(color, Color, SvgStyleFlags::Color),
    STYLE_DEF(fill, Fill, SvgStyleFlags::Fill),
    STYLE_DEF(fill-rule, FillRule, SvgStyleFlags::FillRule),
    STYLE_DEF(fill-opacity, FillOpacity, SvgStyleFlags::FillOpacity),
    STYLE_DEF(opacity, Opacity, SvgStyleFlags::Opacity),
    STYLE_DEF(stroke, Stroke, SvgStyleFlags::Stroke),
    STYLE_DEF(stroke-width, StrokeWidth, SvgStyleFlags::StrokeWidth),
    STYLE_DEF(stroke-linejoin, StrokeLineJoin, SvgStyleFlags::StrokeLineJoin),
    STYLE_DEF(stroke-miterlimit, StrokeMiterlimit, SvgStyleFlags::StrokeMiterlimit),
    STYLE_DEF(stroke-linecap, StrokeLineCap, SvgStyleFlags::StrokeLineCap),
    STYLE_DEF(stroke-opacity, StrokeOpacity, SvgStyleFlags::StrokeOpacity),
    STYLE_DEF(stroke-dasharray, StrokeDashArray, SvgStyleFlags::StrokeDashArray),
    STYLE_DEF(stroke-dashoffset, StrokeDashOffset, SvgStyleFlags::StrokeDashOffset),
    STYLE_DEF(transform, Transform, SvgStyleFlags::Transform),
    STYLE_DEF(clip-path, ClipPath, SvgStyleFlags::ClipPath),
    STYLE_DEF(mask, Mask, SvgStyleFlags::Mask),
    STYLE_DEF(mask-type, MaskType, SvgStyleFlags::MaskType),
    STYLE_DEF(display, Display, SvgStyleFlags::Display),
    STYLE_DEF(paint-order, PaintOrder, SvgStyleFlags::PaintOrder)
};


static bool _parseStyleAttr(void* data, const char* key, const char* value, bool style)
{
    SvgLoaderData* loader = (SvgLoaderData*)data;
    SvgNode* node = loader->svgParse->node;
    int sz;
    if (!key || !value) return false;

    //Trim the white space
    key = _skipSpace(key, nullptr);
    value = _skipSpace(value, nullptr);

    sz = strlen(key);
    for (unsigned int i = 0; i < sizeof(styleTags) / sizeof(styleTags[0]); i++) {
        if (styleTags[i].sz - 1 == sz && !strncmp(styleTags[i].tag, key, sz)) {
            bool importance = false;
            if (auto ptr = strstr(value, "!important")) {
                size_t size = ptr - value;
                while (size > 0 && isspace(value[size - 1])) {
                    size--;
                }
                value = strDuplicate(value, size);
                importance = true;
            }
            if (style) {
                if (importance || !(node->style->flagsImportance & styleTags[i].flag)) {
                    styleTags[i].tagHandler(loader, node, value);
                    node->style->flags = (node->style->flags | styleTags[i].flag);
                }
            } else if (!(node->style->flags & styleTags[i].flag)) {
                styleTags[i].tagHandler(loader, node, value);
            }
            if (importance) {
                node->style->flagsImportance = (node->style->flags | styleTags[i].flag);
                free(const_cast<char*>(value));
            }
            return true;
        }
    }

    return false;
}


static bool _parseStyleAttr(void* data, const char* key, const char* value)
{
    return _parseStyleAttr(data, key, value, true);
}


/* parse g node
 * https://www.w3.org/TR/SVG/struct.html#Groups
 */
static bool _attrParseGNode(void* data, const char* key, const char* value)
{
    SvgLoaderData* loader = (SvgLoaderData*)data;
    SvgNode* node = loader->svgParse->node;

    if (!strcmp(key, "style")) {
        return simpleXmlParseW3CAttribute(value, strlen(value), _parseStyleAttr, loader);
    } else if (!strcmp(key, "transform")) {
        node->transform = _parseTransformationMatrix(value);
    } else if (!strcmp(key, "id")) {
        if (node->id && value) free(node->id);
        node->id = _copyId(value);
    } else if (!strcmp(key, "class")) {
        _handleCssClassAttr(loader, node, value);
    } else if (!strcmp(key, "clip-path")) {
        _handleClipPathAttr(loader, node, value);
    } else if (!strcmp(key, "mask")) {
        _handleMaskAttr(loader, node, value);
    } else {
        return _parseStyleAttr(loader, key, value, false);
    }
    return true;
}


/* parse clipPath node
 * https://www.w3.org/TR/SVG/struct.html#Groups
 */
static bool _attrParseClipPathNode(void* data, const char* key, const char* value)
{
    SvgLoaderData* loader = (SvgLoaderData*)data;
    SvgNode* node = loader->svgParse->node;
    SvgClipNode* clip = &(node->node.clip);

    if (!strcmp(key, "style")) {
        return simpleXmlParseW3CAttribute(value, strlen(value), _parseStyleAttr, loader);
    } else if (!strcmp(key, "transform")) {
        node->transform = _parseTransformationMatrix(value);
    } else if (!strcmp(key, "id")) {
        if (node->id && value) free(node->id);
        node->id = _copyId(value);
    } else if (!strcmp(key, "class")) {
        _handleCssClassAttr(loader, node, value);
    } else if (!strcmp(key, "clipPathUnits")) {
        if (!strcmp(value, "objectBoundingBox")) clip->userSpace = false;
    } else {
        return _parseStyleAttr(loader, key, value, false);
    }
    return true;
}


static bool _attrParseMaskNode(void* data, const char* key, const char* value)
{
    SvgLoaderData* loader = (SvgLoaderData*)data;
    SvgNode* node = loader->svgParse->node;
    SvgMaskNode* mask = &(node->node.mask);

    if (!strcmp(key, "style")) {
        return simpleXmlParseW3CAttribute(value, strlen(value), _parseStyleAttr, loader);
    } else if (!strcmp(key, "transform")) {
        node->transform = _parseTransformationMatrix(value);
    } else if (!strcmp(key, "id")) {
        if (node->id && value) free(node->id);
        node->id = _copyId(value);
    } else if (!strcmp(key, "class")) {
        _handleCssClassAttr(loader, node, value);
    } else if (!strcmp(key, "maskContentUnits")) {
        if (!strcmp(value, "objectBoundingBox")) mask->userSpace = false;
    } else if (!strcmp(key, "mask-type")) {
        mask->type = _toMaskType(value);
    } else {
        return _parseStyleAttr(loader, key, value, false);
    }
    return true;
}


static bool _attrParseCssStyleNode(void* data, const char* key, const char* value)
{
    SvgLoaderData* loader = (SvgLoaderData*)data;
    SvgNode* node = loader->svgParse->node;

    if (!strcmp(key, "id")) {
        if (node->id && value) free(node->id);
        node->id = _copyId(value);
    } else {
        return _parseStyleAttr(loader, key, value, false);
    }
    return true;
}


static bool _attrParseSymbolNode(void* data, const char* key, const char* value)
{
    SvgLoaderData* loader = (SvgLoaderData*)data;
    SvgNode* node = loader->svgParse->node;
    SvgSymbolNode* symbol = &(node->node.symbol);

    if (!strcmp(key, "viewBox")) {
        if (!_parseNumber(&value, nullptr, &symbol->vx) || !_parseNumber(&value, nullptr, &symbol->vy)) return false;
        if (!_parseNumber(&value, nullptr, &symbol->vw) || !_parseNumber(&value, nullptr, &symbol->vh)) return false;
        symbol->hasViewBox = true;
    } else if (!strcmp(key, "width")) {
        symbol->w = _toFloat(loader->svgParse, value, SvgParserLengthType::Horizontal);
        symbol->hasWidth = true;
    } else if (!strcmp(key, "height")) {
        symbol->h = _toFloat(loader->svgParse, value, SvgParserLengthType::Vertical);
        symbol->hasHeight = true;
    } else if (!strcmp(key, "preserveAspectRatio")) {
        _parseAspectRatio(&value, &symbol->align, &symbol->meetOrSlice);
    } else if (!strcmp(key, "overflow")) {
        if (!strcmp(value, "visible")) symbol->overflowVisible = true;
    } else {
        return _attrParseGNode(data, key, value);
    }

    return true;
}


static SvgNode* _createNode(SvgNode* parent, SvgNodeType type)
{
    SvgNode* node = (SvgNode*)calloc(1, sizeof(SvgNode));

    if (!node) return nullptr;

    //Default fill property
    node->style = (SvgStyleProperty*)calloc(1, sizeof(SvgStyleProperty));

    if (!node->style) {
        free(node);
        return nullptr;
    }

    //Update the default value of stroke and fill
    //https://www.w3.org/TR/SVGTiny12/painting.html#SpecifyingPaint
    node->style->fill.paint.none = false;
    //Default fill opacity is 1
    node->style->fill.opacity = 255;
    node->style->opacity = 255;
    //Default current color is not set
    node->style->fill.paint.curColor = false;
    node->style->curColorSet = false;
    //Default fill rule is nonzero
    node->style->fill.fillRule = FillRule::Winding;

    //Default stroke is none
    node->style->stroke.paint.none = true;
    //Default stroke opacity is 1
    node->style->stroke.opacity = 255;
    //Default stroke current color is not set
    node->style->stroke.paint.curColor = false;
    //Default stroke width is 1
    node->style->stroke.width = 1;
    //Default line cap is butt
    node->style->stroke.cap = StrokeCap::Butt;
    //Default line join is miter
    node->style->stroke.join = StrokeJoin::Miter;
    node->style->stroke.miterlimit = 4.0f;
    node->style->stroke.scale = 1.0;

    node->style->paintOrder = _toPaintOrder("fill stroke");

    //Default display is true("inline").
    node->display = true;

    node->parent = parent;
    node->type = type;

    if (parent) parent->child.push(node);
    return node;
}


static SvgNode* _createDefsNode(TVG_UNUSED SvgLoaderData* loader, TVG_UNUSED SvgNode* parent, const char* buf, unsigned bufLength, TVG_UNUSED parseAttributes func)
{
    if (loader->def && loader->doc->node.doc.defs) return loader->def;
    SvgNode* node = _createNode(nullptr, SvgNodeType::Defs);

    loader->def = node;
    loader->doc->node.doc.defs = node;
    return node;
}


static SvgNode* _createGNode(TVG_UNUSED SvgLoaderData* loader, SvgNode* parent, const char* buf, unsigned bufLength, parseAttributes func)
{
    loader->svgParse->node = _createNode(parent, SvgNodeType::G);
    if (!loader->svgParse->node) return nullptr;

    func(buf, bufLength, _attrParseGNode, loader);
    return loader->svgParse->node;
}


static SvgNode* _createSvgNode(SvgLoaderData* loader, SvgNode* parent, const char* buf, unsigned bufLength, parseAttributes func)
{
    loader->svgParse->node = _createNode(parent, SvgNodeType::Doc);
    if (!loader->svgParse->node) return nullptr;
    SvgDocNode* doc = &(loader->svgParse->node->node.doc);

    loader->svgParse->global.w = 1.0f;
    loader->svgParse->global.h = 1.0f;

    doc->align = AspectRatioAlign::XMidYMid;
    doc->meetOrSlice = AspectRatioMeetOrSlice::Meet;
    doc->viewFlag = SvgViewFlag::None;
    func(buf, bufLength, _attrParseSvgNode, loader);

    if (!(doc->viewFlag & SvgViewFlag::Viewbox)) {
        if (doc->viewFlag & SvgViewFlag::Width) {
            loader->svgParse->global.w = doc->w;
        }
        if (doc->viewFlag & SvgViewFlag::Height) {
            loader->svgParse->global.h = doc->h;
        }
    }
    return loader->svgParse->node;
}


static SvgNode* _createMaskNode(SvgLoaderData* loader, SvgNode* parent, TVG_UNUSED const char* buf, TVG_UNUSED unsigned bufLength, parseAttributes func)
{
    loader->svgParse->node = _createNode(parent, SvgNodeType::Mask);
    if (!loader->svgParse->node) return nullptr;

    loader->svgParse->node->node.mask.userSpace = true;
    loader->svgParse->node->node.mask.type = SvgMaskType::Luminance;

    func(buf, bufLength, _attrParseMaskNode, loader);

    return loader->svgParse->node;
}


static SvgNode* _createClipPathNode(SvgLoaderData* loader, SvgNode* parent, const char* buf, unsigned bufLength, parseAttributes func)
{
    loader->svgParse->node = _createNode(parent, SvgNodeType::ClipPath);
    if (!loader->svgParse->node) return nullptr;

    loader->svgParse->node->display = false;
    loader->svgParse->node->node.clip.userSpace = true;

    func(buf, bufLength, _attrParseClipPathNode, loader);

    return loader->svgParse->node;
}


static SvgNode* _createCssStyleNode(SvgLoaderData* loader, SvgNode* parent, const char* buf, unsigned bufLength, parseAttributes func)
{
    loader->svgParse->node = _createNode(parent, SvgNodeType::CssStyle);
    if (!loader->svgParse->node) return nullptr;

    func(buf, bufLength, _attrParseCssStyleNode, loader);

    return loader->svgParse->node;
}


static SvgNode* _createSymbolNode(SvgLoaderData* loader, SvgNode* parent, const char* buf, unsigned bufLength, parseAttributes func)
{
    loader->svgParse->node = _createNode(parent, SvgNodeType::Symbol);
    if (!loader->svgParse->node) return nullptr;

    loader->svgParse->node->display = false;
    loader->svgParse->node->node.symbol.align = AspectRatioAlign::XMidYMid;
    loader->svgParse->node->node.symbol.meetOrSlice = AspectRatioMeetOrSlice::Meet;
    loader->svgParse->node->node.symbol.overflowVisible = false;

    loader->svgParse->node->node.symbol.hasViewBox = false;
    loader->svgParse->node->node.symbol.hasWidth = false;
    loader->svgParse->node->node.symbol.hasHeight = false;
    loader->svgParse->node->node.symbol.vx = 0.0f;
    loader->svgParse->node->node.symbol.vy = 0.0f;

    func(buf, bufLength, _attrParseSymbolNode, loader);

    return loader->svgParse->node;
}


static bool _attrParsePathNode(void* data, const char* key, const char* value)
{
    SvgLoaderData* loader = (SvgLoaderData*)data;
    SvgNode* node = loader->svgParse->node;
    SvgPathNode* path = &(node->node.path);

    if (!strcmp(key, "d")) {
        if (path->path) free(path->path);
        //Temporary: need to copy
        path->path = _copyId(value);
    } else if (!strcmp(key, "style")) {
        return simpleXmlParseW3CAttribute(value, strlen(value), _parseStyleAttr, loader);
    } else if (!strcmp(key, "clip-path")) {
        _handleClipPathAttr(loader, node, value);
    } else if (!strcmp(key, "mask")) {
        _handleMaskAttr(loader, node, value);
    } else if (!strcmp(key, "id")) {
        if (node->id && value) free(node->id);
        node->id = _copyId(value);
    } else if (!strcmp(key, "class")) {
        _handleCssClassAttr(loader, node, value);
    } else {
        return _parseStyleAttr(loader, key, value, false);
    }
    return true;
}


static SvgNode* _createPathNode(SvgLoaderData* loader, SvgNode* parent, const char* buf, unsigned bufLength, parseAttributes func)
{
    loader->svgParse->node = _createNode(parent, SvgNodeType::Path);

    if (!loader->svgParse->node) return nullptr;

    func(buf, bufLength, _attrParsePathNode, loader);

    return loader->svgParse->node;
}


static constexpr struct
{
    const char* tag;
    SvgParserLengthType type;
    int sz;
    size_t offset;
} circleTags[] = {
    {"cx", SvgParserLengthType::Horizontal, sizeof("cx"), offsetof(SvgCircleNode, cx)},
    {"cy", SvgParserLengthType::Vertical, sizeof("cy"), offsetof(SvgCircleNode, cy)},
    {"r", SvgParserLengthType::Other, sizeof("r"), offsetof(SvgCircleNode, r)}
};


/* parse the attributes for a circle element.
 * https://www.w3.org/TR/SVG/shapes.html#CircleElement
 */
static bool _attrParseCircleNode(void* data, const char* key, const char* value)
{
    SvgLoaderData* loader = (SvgLoaderData*)data;
    SvgNode* node = loader->svgParse->node;
    SvgCircleNode* circle = &(node->node.circle);
    unsigned char* array;
    int sz = strlen(key);

    array = (unsigned char*)circle;
    for (unsigned int i = 0; i < sizeof(circleTags) / sizeof(circleTags[0]); i++) {
        if (circleTags[i].sz - 1 == sz && !strncmp(circleTags[i].tag, key, sz)) {
            *((float*)(array + circleTags[i].offset)) = _toFloat(loader->svgParse, value, circleTags[i].type);
            return true;
        }
    }

    if (!strcmp(key, "style")) {
        return simpleXmlParseW3CAttribute(value, strlen(value), _parseStyleAttr, loader);
    } else if (!strcmp(key, "clip-path")) {
        _handleClipPathAttr(loader, node, value);
    } else if (!strcmp(key, "mask")) {
        _handleMaskAttr(loader, node, value);
    } else if (!strcmp(key, "id")) {
        if (node->id && value) free(node->id);
        node->id = _copyId(value);
    } else if (!strcmp(key, "class")) {
        _handleCssClassAttr(loader, node, value);
    } else {
        return _parseStyleAttr(loader, key, value, false);
    }
    return true;
}


static SvgNode* _createCircleNode(SvgLoaderData* loader, SvgNode* parent, const char* buf, unsigned bufLength, parseAttributes func)
{
    loader->svgParse->node = _createNode(parent, SvgNodeType::Circle);

    if (!loader->svgParse->node) return nullptr;

    func(buf, bufLength, _attrParseCircleNode, loader);
    return loader->svgParse->node;
}


static constexpr struct
{
    const char* tag;
    SvgParserLengthType type;
    int sz;
    size_t offset;
} ellipseTags[] = {
    {"cx", SvgParserLengthType::Horizontal, sizeof("cx"), offsetof(SvgEllipseNode, cx)},
    {"cy", SvgParserLengthType::Vertical, sizeof("cy"), offsetof(SvgEllipseNode, cy)},
    {"rx", SvgParserLengthType::Horizontal, sizeof("rx"), offsetof(SvgEllipseNode, rx)},
    {"ry", SvgParserLengthType::Vertical, sizeof("ry"), offsetof(SvgEllipseNode, ry)}
};


/* parse the attributes for an ellipse element.
 * https://www.w3.org/TR/SVG/shapes.html#EllipseElement
 */
static bool _attrParseEllipseNode(void* data, const char* key, const char* value)
{
    SvgLoaderData* loader = (SvgLoaderData*)data;
    SvgNode* node = loader->svgParse->node;
    SvgEllipseNode* ellipse = &(node->node.ellipse);
    unsigned char* array;
    int sz = strlen(key);

    array = (unsigned char*)ellipse;
    for (unsigned int i = 0; i < sizeof(ellipseTags) / sizeof(ellipseTags[0]); i++) {
        if (ellipseTags[i].sz - 1 == sz && !strncmp(ellipseTags[i].tag, key, sz)) {
            *((float*)(array + ellipseTags[i].offset)) = _toFloat(loader->svgParse, value, ellipseTags[i].type);
            return true;
        }
    }

    if (!strcmp(key, "id")) {
        if (node->id && value) free(node->id);
        node->id = _copyId(value);
    } else if (!strcmp(key, "class")) {
        _handleCssClassAttr(loader, node, value);
    } else if (!strcmp(key, "style")) {
        return simpleXmlParseW3CAttribute(value, strlen(value), _parseStyleAttr, loader);
    } else if (!strcmp(key, "clip-path")) {
        _handleClipPathAttr(loader, node, value);
    } else if (!strcmp(key, "mask")) {
        _handleMaskAttr(loader, node, value);
    } else {
        return _parseStyleAttr(loader, key, value, false);
    }
    return true;
}


static SvgNode* _createEllipseNode(SvgLoaderData* loader, SvgNode* parent, const char* buf, unsigned bufLength, parseAttributes func)
{
    loader->svgParse->node = _createNode(parent, SvgNodeType::Ellipse);

    if (!loader->svgParse->node) return nullptr;

    func(buf, bufLength, _attrParseEllipseNode, loader);
    return loader->svgParse->node;
}


static bool _attrParsePolygonPoints(const char* str, SvgPolygonNode* polygon)
{
    float num;
    while (_parseNumber(&str, nullptr, &num)) polygon->pts.push(num);
    return true;
}


/* parse the attributes for a polygon element.
 * https://www.w3.org/TR/SVG/shapes.html#PolylineElement
 */
static bool _attrParsePolygonNode(void* data, const char* key, const char* value)
{
    SvgLoaderData* loader = (SvgLoaderData*)data;
    SvgNode* node = loader->svgParse->node;
    SvgPolygonNode* polygon = nullptr;

    if (node->type == SvgNodeType::Polygon) polygon = &(node->node.polygon);
    else polygon = &(node->node.polyline);

    if (!strcmp(key, "points")) {
        return _attrParsePolygonPoints(value, polygon);
    } else if (!strcmp(key, "style")) {
        return simpleXmlParseW3CAttribute(value, strlen(value), _parseStyleAttr, loader);
    } else if (!strcmp(key, "clip-path")) {
        _handleClipPathAttr(loader, node, value);
    } else if (!strcmp(key, "mask")) {
        _handleMaskAttr(loader, node, value);
    } else if (!strcmp(key, "id")) {
        if (node->id && value) free(node->id);
        node->id = _copyId(value);
    } else if (!strcmp(key, "class")) {
        _handleCssClassAttr(loader, node, value);
    } else {
        return _parseStyleAttr(loader, key, value, false);
    }
    return true;
}


static SvgNode* _createPolygonNode(SvgLoaderData* loader, SvgNode* parent, const char* buf, unsigned bufLength, parseAttributes func)
{
    loader->svgParse->node = _createNode(parent, SvgNodeType::Polygon);

    if (!loader->svgParse->node) return nullptr;

    func(buf, bufLength, _attrParsePolygonNode, loader);
    return loader->svgParse->node;
}


static SvgNode* _createPolylineNode(SvgLoaderData* loader, SvgNode* parent, const char* buf, unsigned bufLength, parseAttributes func)
{
    loader->svgParse->node = _createNode(parent, SvgNodeType::Polyline);

    if (!loader->svgParse->node) return nullptr;

    func(buf, bufLength, _attrParsePolygonNode, loader);
    return loader->svgParse->node;
}

static constexpr struct
{
    const char* tag;
    SvgParserLengthType type;
    int sz;
    size_t offset;
} rectTags[] = {
    {"x", SvgParserLengthType::Horizontal, sizeof("x"), offsetof(SvgRectNode, x)},
    {"y", SvgParserLengthType::Vertical, sizeof("y"), offsetof(SvgRectNode, y)},
    {"width", SvgParserLengthType::Horizontal, sizeof("width"), offsetof(SvgRectNode, w)},
    {"height", SvgParserLengthType::Vertical, sizeof("height"), offsetof(SvgRectNode, h)},
    {"rx", SvgParserLengthType::Horizontal, sizeof("rx"), offsetof(SvgRectNode, rx)},
    {"ry", SvgParserLengthType::Vertical, sizeof("ry"), offsetof(SvgRectNode, ry)}
};


/* parse the attributes for a rect element.
 * https://www.w3.org/TR/SVG/shapes.html#RectElement
 */
static bool _attrParseRectNode(void* data, const char* key, const char* value)
{
    SvgLoaderData* loader = (SvgLoaderData*)data;
    SvgNode* node = loader->svgParse->node;
    SvgRectNode* rect = &(node->node.rect);
    unsigned char* array;
    bool ret = true;
    int sz = strlen(key);

    array = (unsigned char*)rect;
    for (unsigned int i = 0; i < sizeof(rectTags) / sizeof(rectTags[0]); i++) {
        if (rectTags[i].sz - 1 == sz && !strncmp(rectTags[i].tag, key, sz)) {
            *((float*)(array + rectTags[i].offset)) = _toFloat(loader->svgParse, value, rectTags[i].type);

            //Case if only rx or ry is declared
            if (!strncmp(rectTags[i].tag, "rx", sz)) rect->hasRx = true;
            if (!strncmp(rectTags[i].tag, "ry", sz)) rect->hasRy = true;

            if ((rect->rx >= FLT_EPSILON) && (rect->ry < FLT_EPSILON) && rect->hasRx && !rect->hasRy) rect->ry = rect->rx;
            if ((rect->ry >= FLT_EPSILON) && (rect->rx < FLT_EPSILON) && !rect->hasRx && rect->hasRy) rect->rx = rect->ry;
            return ret;
        }
    }

    if (!strcmp(key, "id")) {
        if (node->id && value) free(node->id);
        node->id = _copyId(value);
    } else if (!strcmp(key, "class")) {
        _handleCssClassAttr(loader, node, value);
    } else if (!strcmp(key, "style")) {
        ret = simpleXmlParseW3CAttribute(value, strlen(value), _parseStyleAttr, loader);
    } else if (!strcmp(key, "clip-path")) {
        _handleClipPathAttr(loader, node, value);
    } else if (!strcmp(key, "mask")) {
        _handleMaskAttr(loader, node, value);
    } else {
        ret = _parseStyleAttr(loader, key, value, false);
    }

    return ret;
}


static SvgNode* _createRectNode(SvgLoaderData* loader, SvgNode* parent, const char* buf, unsigned bufLength, parseAttributes func)
{
    loader->svgParse->node = _createNode(parent, SvgNodeType::Rect);

    if (!loader->svgParse->node) return nullptr;

    loader->svgParse->node->node.rect.hasRx = loader->svgParse->node->node.rect.hasRy = false;

    func(buf, bufLength, _attrParseRectNode, loader);
    return loader->svgParse->node;
}


static constexpr struct
{
    const char* tag;
    SvgParserLengthType type;
    int sz;
    size_t offset;
} lineTags[] = {
    {"x1", SvgParserLengthType::Horizontal, sizeof("x1"), offsetof(SvgLineNode, x1)},
    {"y1", SvgParserLengthType::Vertical, sizeof("y1"), offsetof(SvgLineNode, y1)},
    {"x2", SvgParserLengthType::Horizontal, sizeof("x2"), offsetof(SvgLineNode, x2)},
    {"y2", SvgParserLengthType::Vertical, sizeof("y2"), offsetof(SvgLineNode, y2)}
};


/* parse the attributes for a line element.
 * https://www.w3.org/TR/SVG/shapes.html#LineElement
 */
static bool _attrParseLineNode(void* data, const char* key, const char* value)
{
    SvgLoaderData* loader = (SvgLoaderData*)data;
    SvgNode* node = loader->svgParse->node;
    SvgLineNode* line = &(node->node.line);
    unsigned char* array;
    int sz = strlen(key);

    array = (unsigned char*)line;
    for (unsigned int i = 0; i < sizeof(lineTags) / sizeof(lineTags[0]); i++) {
        if (lineTags[i].sz - 1 == sz && !strncmp(lineTags[i].tag, key, sz)) {
            *((float*)(array + lineTags[i].offset)) = _toFloat(loader->svgParse, value, lineTags[i].type);
            return true;
        }
    }

    if (!strcmp(key, "id")) {
        if (node->id && value) free(node->id);
        node->id = _copyId(value);
    } else if (!strcmp(key, "class")) {
        _handleCssClassAttr(loader, node, value);
    } else if (!strcmp(key, "style")) {
        return simpleXmlParseW3CAttribute(value, strlen(value), _parseStyleAttr, loader);
    } else if (!strcmp(key, "clip-path")) {
        _handleClipPathAttr(loader, node, value);
    } else if (!strcmp(key, "mask")) {
        _handleMaskAttr(loader, node, value);
    } else {
        return _parseStyleAttr(loader, key, value, false);
    }
    return true;
}


static SvgNode* _createLineNode(SvgLoaderData* loader, SvgNode* parent, const char* buf, unsigned bufLength, parseAttributes func)
{
    loader->svgParse->node = _createNode(parent, SvgNodeType::Line);

    if (!loader->svgParse->node) return nullptr;

    func(buf, bufLength, _attrParseLineNode, loader);
    return loader->svgParse->node;
}


static char* _idFromHref(const char* href)
{
    href = _skipSpace(href, nullptr);
    if ((*href) == '#') href++;
    return strdup(href);
}


static constexpr struct
{
    const char* tag;
    SvgParserLengthType type;
    int sz;
    size_t offset;
} imageTags[] = {
    {"x", SvgParserLengthType::Horizontal, sizeof("x"), offsetof(SvgRectNode, x)},
    {"y", SvgParserLengthType::Vertical, sizeof("y"), offsetof(SvgRectNode, y)},
    {"width", SvgParserLengthType::Horizontal, sizeof("width"), offsetof(SvgRectNode, w)},
    {"height", SvgParserLengthType::Vertical, sizeof("height"), offsetof(SvgRectNode, h)},
};


/* parse the attributes for a image element.
 * https://www.w3.org/TR/SVG/embedded.html#ImageElement
 */
static bool _attrParseImageNode(void* data, const char* key, const char* value)
{
    SvgLoaderData* loader = (SvgLoaderData*)data;
    SvgNode* node = loader->svgParse->node;
    SvgImageNode* image = &(node->node.image);
    unsigned char* array;
    int sz = strlen(key);

    array = (unsigned char*)image;
    for (unsigned int i = 0; i < sizeof(imageTags) / sizeof(imageTags[0]); i++) {
        if (imageTags[i].sz - 1 == sz && !strncmp(imageTags[i].tag, key, sz)) {
            *((float*)(array + imageTags[i].offset)) = _toFloat(loader->svgParse, value, imageTags[i].type);
            return true;
        }
    }

    if (!strcmp(key, "href") || !strcmp(key, "xlink:href")) {
        if (image->href && value) free(image->href);
        image->href = _idFromHref(value);
    } else if (!strcmp(key, "id")) {
        if (node->id && value) free(node->id);
        node->id = _copyId(value);
    } else if (!strcmp(key, "class")) {
        _handleCssClassAttr(loader, node, value);
    } else if (!strcmp(key, "style")) {
        return simpleXmlParseW3CAttribute(value, strlen(value), _parseStyleAttr, loader);
    } else if (!strcmp(key, "clip-path")) {
        _handleClipPathAttr(loader, node, value);
    } else if (!strcmp(key, "mask")) {
        _handleMaskAttr(loader, node, value);
    } else if (!strcmp(key, "transform")) {
        node->transform = _parseTransformationMatrix(value);
    } else {
        return _parseStyleAttr(loader, key, value);
    }
    return true;
}


static SvgNode* _createImageNode(SvgLoaderData* loader, SvgNode* parent, const char* buf, unsigned bufLength, parseAttributes func)
{
    loader->svgParse->node = _createNode(parent, SvgNodeType::Image);

    if (!loader->svgParse->node) return nullptr;

    func(buf, bufLength, _attrParseImageNode, loader);
    return loader->svgParse->node;
}


static SvgNode* _getDefsNode(SvgNode* node)
{
    if (!node) return nullptr;

    while (node->parent != nullptr) {
        node = node->parent;
    }

    if (node->type == SvgNodeType::Doc) return node->node.doc.defs;
    if (node->type == SvgNodeType::Defs) return node;

    return nullptr;
}


static SvgNode* _findNodeById(SvgNode *node, const char* id)
{
    if (!node) return nullptr;

    SvgNode* result = nullptr;
    if (node->id && !strcmp(node->id, id)) return node;

    if (node->child.count > 0) {
        auto child = node->child.data;
        for (uint32_t i = 0; i < node->child.count; ++i, ++child) {
            result = _findNodeById(*child, id);
            if (result) break;
        }
    }
    return result;
}


static SvgNode* _findParentById(SvgNode* node, char* id, SvgNode* doc)
{
    SvgNode *parent = node->parent;
    while (parent != nullptr && parent != doc) {
        if (parent->id && !strcmp(parent->id, id)) {
            return parent;
        }
        parent = parent->parent;
    }
    return nullptr;
}


static constexpr struct
{
    const char* tag;
    SvgParserLengthType type;
    int sz;
    size_t offset;
} useTags[] = {
    {"x", SvgParserLengthType::Horizontal, sizeof("x"), offsetof(SvgUseNode, x)},
    {"y", SvgParserLengthType::Vertical, sizeof("y"), offsetof(SvgUseNode, y)},
    {"width", SvgParserLengthType::Horizontal, sizeof("width"), offsetof(SvgUseNode, w)},
    {"height", SvgParserLengthType::Vertical, sizeof("height"), offsetof(SvgUseNode, h)}
};


static void _cloneNode(SvgNode* from, SvgNode* parent, int depth);
static bool _attrParseUseNode(void* data, const char* key, const char* value)
{
    SvgLoaderData* loader = (SvgLoaderData*)data;
    SvgNode *defs, *nodeFrom, *node = loader->svgParse->node;
    char* id;

    SvgUseNode* use = &(node->node.use);
    int sz = strlen(key);
    unsigned char* array = (unsigned char*)use;
    for (unsigned int i = 0; i < sizeof(useTags) / sizeof(useTags[0]); i++) {
        if (useTags[i].sz - 1 == sz && !strncmp(useTags[i].tag, key, sz)) {
            *((float*)(array + useTags[i].offset)) = _toFloat(loader->svgParse, value, useTags[i].type);

            if (useTags[i].offset == offsetof(SvgUseNode, w)) use->isWidthSet = true;
            else if (useTags[i].offset == offsetof(SvgUseNode, h)) use->isHeightSet = true;

            return true;
        }
    }

    if (!strcmp(key, "href") || !strcmp(key, "xlink:href")) {
        id = _idFromHref(value);
        defs = _getDefsNode(node);
        nodeFrom = _findNodeById(defs, id);
        if (nodeFrom) {
            if (!_findParentById(node, id, loader->doc)) {
                _cloneNode(nodeFrom, node, 0);
                if (nodeFrom->type == SvgNodeType::Symbol) use->symbol = nodeFrom;
            } else {
                TVGLOG("SVG", "%s is ancestor element. This reference is invalid.", id);
            }
            free(id);
        } else {
            //some svg export software include <defs> element at the end of the file
            //if so the 'from' element won't be found now and we have to repeat finding
            //after the whole file is parsed
            _postpone(loader->cloneNodes, node, id);
        }
    } else {
        return _attrParseGNode(data, key, value);
    }
    return true;
}


static SvgNode* _createUseNode(SvgLoaderData* loader, SvgNode* parent, const char* buf, unsigned bufLength, parseAttributes func)
{
    loader->svgParse->node = _createNode(parent, SvgNodeType::Use);

    if (!loader->svgParse->node) return nullptr;

    loader->svgParse->node->node.use.isWidthSet = false;
    loader->svgParse->node->node.use.isHeightSet = false;

    func(buf, bufLength, _attrParseUseNode, loader);
    return loader->svgParse->node;
}


//TODO: Implement 'text' primitive
static constexpr struct
{
    const char* tag;
    int sz;
    FactoryMethod tagHandler;
} graphicsTags[] = {
    {"use", sizeof("use"), _createUseNode},
    {"circle", sizeof("circle"), _createCircleNode},
    {"ellipse", sizeof("ellipse"), _createEllipseNode},
    {"path", sizeof("path"), _createPathNode},
    {"polygon", sizeof("polygon"), _createPolygonNode},
    {"rect", sizeof("rect"), _createRectNode},
    {"polyline", sizeof("polyline"), _createPolylineNode},
    {"line", sizeof("line"), _createLineNode},
    {"image", sizeof("image"), _createImageNode}
};


static constexpr struct
{
    const char* tag;
    int sz;
    FactoryMethod tagHandler;
} groupTags[] = {
    {"defs", sizeof("defs"), _createDefsNode},
    {"g", sizeof("g"), _createGNode},
    {"svg", sizeof("svg"), _createSvgNode},
    {"mask", sizeof("mask"), _createMaskNode},
    {"clipPath", sizeof("clipPath"), _createClipPathNode},
    {"style", sizeof("style"), _createCssStyleNode},
    {"symbol", sizeof("symbol"), _createSymbolNode}
};


#define FIND_FACTORY(Short_Name, Tags_Array)                                           \
    static FactoryMethod                                                               \
        _find##Short_Name##Factory(const char* name)                                   \
    {                                                                                  \
        unsigned int i;                                                                \
        int sz = strlen(name);                                                         \
                                                                                       \
        for (i = 0; i < sizeof(Tags_Array) / sizeof(Tags_Array[0]); i++) {             \
            if (Tags_Array[i].sz - 1 == sz && !strncmp(Tags_Array[i].tag, name, sz)) { \
                return Tags_Array[i].tagHandler;                                       \
            }                                                                          \
        }                                                                              \
        return nullptr;                                                                \
    }

FIND_FACTORY(Group, groupTags)
FIND_FACTORY(Graphics, graphicsTags)


FillSpread _parseSpreadValue(const char* value)
{
    auto spread = FillSpread::Pad;

    if (!strcmp(value, "reflect")) {
        spread = FillSpread::Reflect;
    } else if (!strcmp(value, "repeat")) {
        spread = FillSpread::Repeat;
    }

    return spread;
}


static void _handleRadialCxAttr(SvgLoaderData* loader, SvgRadialGradient* radial, const char* value)
{
    radial->cx = _gradientToFloat(loader->svgParse, value, radial->isCxPercentage);
    if (!loader->svgParse->gradient.parsedFx) {
        radial->fx = radial->cx;
        radial->isFxPercentage = radial->isCxPercentage;
    }
}


static void _handleRadialCyAttr(SvgLoaderData* loader, SvgRadialGradient* radial, const char* value)
{
    radial->cy = _gradientToFloat(loader->svgParse, value, radial->isCyPercentage);
    if (!loader->svgParse->gradient.parsedFy) {
        radial->fy = radial->cy;
        radial->isFyPercentage = radial->isCyPercentage;
    }
}


static void _handleRadialFxAttr(SvgLoaderData* loader, SvgRadialGradient* radial, const char* value)
{
    radial->fx = _gradientToFloat(loader->svgParse, value, radial->isFxPercentage);
    loader->svgParse->gradient.parsedFx = true;
}


static void _handleRadialFyAttr(SvgLoaderData* loader, SvgRadialGradient* radial, const char* value)
{
    radial->fy = _gradientToFloat(loader->svgParse, value, radial->isFyPercentage);
    loader->svgParse->gradient.parsedFy = true;
}


static void _handleRadialFrAttr(SvgLoaderData* loader, SvgRadialGradient* radial, const char* value)
{
    radial->fr = _gradientToFloat(loader->svgParse, value, radial->isFrPercentage);
}


static void _handleRadialRAttr(SvgLoaderData* loader, SvgRadialGradient* radial, const char* value)
{
    radial->r = _gradientToFloat(loader->svgParse, value, radial->isRPercentage);
}


static void _recalcRadialCxAttr(SvgLoaderData* loader, SvgRadialGradient* radial, bool userSpace)
{
    if (userSpace && !radial->isCxPercentage) radial->cx = radial->cx / loader->svgParse->global.w;
}


static void _recalcRadialCyAttr(SvgLoaderData* loader, SvgRadialGradient* radial, bool userSpace)
{
    if (userSpace && !radial->isCyPercentage) radial->cy = radial->cy / loader->svgParse->global.h;
}


static void _recalcRadialFxAttr(SvgLoaderData* loader, SvgRadialGradient* radial, bool userSpace)
{
    if (userSpace && !radial->isFxPercentage) radial->fx = radial->fx / loader->svgParse->global.w;
}


static void _recalcRadialFyAttr(SvgLoaderData* loader, SvgRadialGradient* radial, bool userSpace)
{
    if (userSpace && !radial->isFyPercentage) radial->fy = radial->fy / loader->svgParse->global.h;
}


static void _recalcRadialFrAttr(SvgLoaderData* loader, SvgRadialGradient* radial, bool userSpace)
{
    // scaling factor based on the Units paragraph from : https://www.w3.org/TR/2015/WD-SVG2-20150915/coords.html
    if (userSpace && !radial->isFrPercentage) radial->fr = radial->fr / (sqrtf(powf(loader->svgParse->global.h, 2) + powf(loader->svgParse->global.w, 2)) / sqrtf(2.0));
}


static void _recalcRadialRAttr(SvgLoaderData* loader, SvgRadialGradient* radial, bool userSpace)
{
    // scaling factor based on the Units paragraph from : https://www.w3.org/TR/2015/WD-SVG2-20150915/coords.html
    if (userSpace && !radial->isRPercentage) radial->r = radial->r / (sqrtf(powf(loader->svgParse->global.h, 2) + powf(loader->svgParse->global.w, 2)) / sqrtf(2.0));
}


static void _recalcInheritedRadialCxAttr(SvgLoaderData* loader, SvgRadialGradient* radial, bool userSpace)
{
    if (!radial->isCxPercentage) {
        if (userSpace) radial->cx /= loader->svgParse->global.w;
        else radial->cx *= loader->svgParse->global.w;
    }
}


static void _recalcInheritedRadialCyAttr(SvgLoaderData* loader, SvgRadialGradient* radial, bool userSpace)
{
    if (!radial->isCyPercentage) {
        if (userSpace) radial->cy /= loader->svgParse->global.h;
        else radial->cy *= loader->svgParse->global.h;
    }
}


static void _recalcInheritedRadialFxAttr(SvgLoaderData* loader, SvgRadialGradient* radial, bool userSpace)
{
    if (!radial->isFxPercentage) {
        if (userSpace) radial->fx /= loader->svgParse->global.w;
        else radial->fx *= loader->svgParse->global.w;
    }
}


static void _recalcInheritedRadialFyAttr(SvgLoaderData* loader, SvgRadialGradient* radial, bool userSpace)
{
    if (!radial->isFyPercentage) {
        if (userSpace) radial->fy /= loader->svgParse->global.h;
        else radial->fy *= loader->svgParse->global.h;
    }
}


static void _recalcInheritedRadialFrAttr(SvgLoaderData* loader, SvgRadialGradient* radial, bool userSpace)
{
    if (!radial->isFrPercentage) {
        if (userSpace) radial->fr /= sqrtf(powf(loader->svgParse->global.h, 2) + powf(loader->svgParse->global.w, 2)) / sqrtf(2.0);
        else radial->fr *= sqrtf(powf(loader->svgParse->global.h, 2) + powf(loader->svgParse->global.w, 2)) / sqrtf(2.0);
    }
}


static void _recalcInheritedRadialRAttr(SvgLoaderData* loader, SvgRadialGradient* radial, bool userSpace)
{
    if (!radial->isRPercentage) {
        if (userSpace) radial->r /= sqrtf(powf(loader->svgParse->global.h, 2) + powf(loader->svgParse->global.w, 2)) / sqrtf(2.0);
        else radial->r *= sqrtf(powf(loader->svgParse->global.h, 2) + powf(loader->svgParse->global.w, 2)) / sqrtf(2.0);
    }
}


static void _inheritRadialCxAttr(SvgStyleGradient* to, SvgStyleGradient* from)
{
    to->radial->cx = from->radial->cx;
    to->radial->isCxPercentage = from->radial->isCxPercentage;
    to->flags = (to->flags | SvgGradientFlags::Cx);
}


static void _inheritRadialCyAttr(SvgStyleGradient* to, SvgStyleGradient* from)
{
    to->radial->cy = from->radial->cy;
    to->radial->isCyPercentage = from->radial->isCyPercentage;
    to->flags = (to->flags | SvgGradientFlags::Cy);
}


static void _inheritRadialFxAttr(SvgStyleGradient* to, SvgStyleGradient* from)
{
    to->radial->fx = from->radial->fx;
    to->radial->isFxPercentage = from->radial->isFxPercentage;
    to->flags = (to->flags | SvgGradientFlags::Fx);
}


static void _inheritRadialFyAttr(SvgStyleGradient* to, SvgStyleGradient* from)
{
    to->radial->fy = from->radial->fy;
    to->radial->isFyPercentage = from->radial->isFyPercentage;
    to->flags = (to->flags | SvgGradientFlags::Fy);
}


static void _inheritRadialFrAttr(SvgStyleGradient* to, SvgStyleGradient* from)
{
    to->radial->fr = from->radial->fr;
    to->radial->isFrPercentage = from->radial->isFrPercentage;
    to->flags = (to->flags | SvgGradientFlags::Fr);
}


static void _inheritRadialRAttr(SvgStyleGradient* to, SvgStyleGradient* from)
{
    to->radial->r = from->radial->r;
    to->radial->isRPercentage = from->radial->isRPercentage;
    to->flags = (to->flags | SvgGradientFlags::R);
}


typedef void (*radialMethod)(SvgLoaderData* loader, SvgRadialGradient* radial, const char* value);
typedef void (*radialInheritMethod)(SvgStyleGradient* to, SvgStyleGradient* from);
typedef void (*radialMethodRecalc)(SvgLoaderData* loader, SvgRadialGradient* radial, bool userSpace);


#define RADIAL_DEF(Name, Name1, Flag)                                                    \
    {                                                                                    \
#Name, sizeof(#Name), _handleRadial##Name1##Attr, _inheritRadial##Name1##Attr, _recalcRadial##Name1##Attr, _recalcInheritedRadial##Name1##Attr, Flag \
    }


static constexpr struct
{
    const char* tag;
    int sz;
    radialMethod tagHandler;
    radialInheritMethod tagInheritHandler;
    radialMethodRecalc tagRecalc;
    radialMethodRecalc tagInheritedRecalc;
    SvgGradientFlags flag;
} radialTags[] = {
    RADIAL_DEF(cx, Cx, SvgGradientFlags::Cx),
    RADIAL_DEF(cy, Cy, SvgGradientFlags::Cy),
    RADIAL_DEF(fx, Fx, SvgGradientFlags::Fx),
    RADIAL_DEF(fy, Fy, SvgGradientFlags::Fy),
    RADIAL_DEF(r, R, SvgGradientFlags::R),
    RADIAL_DEF(fr, Fr, SvgGradientFlags::Fr)
};


static bool _attrParseRadialGradientNode(void* data, const char* key, const char* value)
{
    SvgLoaderData* loader = (SvgLoaderData*)data;
    SvgStyleGradient* grad = loader->svgParse->styleGrad;
    SvgRadialGradient* radial = grad->radial;
    int sz = strlen(key);

    for (unsigned int i = 0; i < sizeof(radialTags) / sizeof(radialTags[0]); i++) {
        if (radialTags[i].sz - 1 == sz && !strncmp(radialTags[i].tag, key, sz)) {
            radialTags[i].tagHandler(loader, radial, value);
            grad->flags = (grad->flags | radialTags[i].flag);
            return true;
        }
    }

    if (!strcmp(key, "id")) {
        if (grad->id && value) free(grad->id);
        grad->id = _copyId(value);
    } else if (!strcmp(key, "spreadMethod")) {
        grad->spread = _parseSpreadValue(value);
        grad->flags = (grad->flags | SvgGradientFlags::SpreadMethod);
    } else if (!strcmp(key, "href") || !strcmp(key, "xlink:href")) {
        if (grad->ref && value) free(grad->ref);
        grad->ref = _idFromHref(value);
    } else if (!strcmp(key, "gradientUnits")) {
        if (!strcmp(value, "userSpaceOnUse")) grad->userSpace = true;
        grad->flags = (grad->flags | SvgGradientFlags::GradientUnits);
    } else if (!strcmp(key, "gradientTransform")) {
        grad->transform = _parseTransformationMatrix(value);
    } else {
        return false;
    }

    return true;
}


static SvgStyleGradient* _createRadialGradient(SvgLoaderData* loader, const char* buf, unsigned bufLength)
{
    auto grad = (SvgStyleGradient*)(calloc(1, sizeof(SvgStyleGradient)));
    loader->svgParse->styleGrad = grad;

    grad->flags = SvgGradientFlags::None;
    grad->type = SvgGradientType::Radial;
    grad->userSpace = false;
    grad->radial = (SvgRadialGradient*)calloc(1, sizeof(SvgRadialGradient));
    if (!grad->radial) {
        grad->clear();
        free(grad);
        return nullptr;
    }
    /**
    * Default values of gradient transformed into global percentage
    */
    grad->radial->cx = 0.5f;
    grad->radial->cy = 0.5f;
    grad->radial->fx = 0.5f;
    grad->radial->fy = 0.5f;
    grad->radial->r = 0.5f;
    grad->radial->isCxPercentage = true;
    grad->radial->isCyPercentage = true;
    grad->radial->isFxPercentage = true;
    grad->radial->isFyPercentage = true;
    grad->radial->isRPercentage = true;
    grad->radial->isFrPercentage = true;

    loader->svgParse->gradient.parsedFx = false;
    loader->svgParse->gradient.parsedFy = false;
    simpleXmlParseAttributes(buf, bufLength,
        _attrParseRadialGradientNode, loader);

    for (unsigned int i = 0; i < sizeof(radialTags) / sizeof(radialTags[0]); i++) {
        radialTags[i].tagRecalc(loader, grad->radial, grad->userSpace);
    }

    return loader->svgParse->styleGrad;
}


static bool _attrParseStopsStyle(void* data, const char* key, const char* value)
{
    SvgLoaderData* loader = (SvgLoaderData*)data;
    auto stop = &loader->svgParse->gradStop;

    if (!strcmp(key, "stop-opacity")) {
        stop->a = _toOpacity(value);
        loader->svgParse->flags = (loader->svgParse->flags | SvgStopStyleFlags::StopOpacity);
    } else if (!strcmp(key, "stop-color")) {
        if (_toColor(value, &stop->r, &stop->g, &stop->b, nullptr)) {
            loader->svgParse->flags = (loader->svgParse->flags | SvgStopStyleFlags::StopColor);
        }
    } else {
        return false;
    }

    return true;
}


static bool _attrParseStops(void* data, const char* key, const char* value)
{
    SvgLoaderData* loader = (SvgLoaderData*)data;
    auto stop = &loader->svgParse->gradStop;

    if (!strcmp(key, "offset")) {
        stop->offset = _toOffset(value);
    } else if (!strcmp(key, "stop-opacity")) {
        if (!(loader->svgParse->flags & SvgStopStyleFlags::StopOpacity)) {
            stop->a = _toOpacity(value);
        }
    } else if (!strcmp(key, "stop-color")) {
        if (!(loader->svgParse->flags & SvgStopStyleFlags::StopColor)) {
            _toColor(value, &stop->r, &stop->g, &stop->b, nullptr);
        }
    } else if (!strcmp(key, "style")) {
        simpleXmlParseW3CAttribute(value, strlen(value), _attrParseStopsStyle, data);
    } else {
        return false;
    }

    return true;
}


static void _handleLinearX1Attr(SvgLoaderData* loader, SvgLinearGradient* linear, const char* value)
{
    linear->x1 = _gradientToFloat(loader->svgParse, value, linear->isX1Percentage);
}


static void _handleLinearY1Attr(SvgLoaderData* loader, SvgLinearGradient* linear, const char* value)
{
    linear->y1 = _gradientToFloat(loader->svgParse, value, linear->isY1Percentage);
}


static void _handleLinearX2Attr(SvgLoaderData* loader, SvgLinearGradient* linear, const char* value)
{
    linear->x2 = _gradientToFloat(loader->svgParse, value, linear->isX2Percentage);
}


static void _handleLinearY2Attr(SvgLoaderData* loader, SvgLinearGradient* linear, const char* value)
{
    linear->y2 = _gradientToFloat(loader->svgParse, value, linear->isY2Percentage);
}


static void _recalcLinearX1Attr(SvgLoaderData* loader, SvgLinearGradient* linear, bool userSpace)
{
    if (userSpace && !linear->isX1Percentage) linear->x1 = linear->x1 / loader->svgParse->global.w;
}


static void _recalcLinearY1Attr(SvgLoaderData* loader, SvgLinearGradient* linear, bool userSpace)
{
    if (userSpace && !linear->isY1Percentage) linear->y1 = linear->y1 / loader->svgParse->global.h;
}


static void _recalcLinearX2Attr(SvgLoaderData* loader, SvgLinearGradient* linear, bool userSpace)
{
    if (userSpace && !linear->isX2Percentage) linear->x2 = linear->x2 / loader->svgParse->global.w;
}


static void _recalcLinearY2Attr(SvgLoaderData* loader, SvgLinearGradient* linear, bool userSpace)
{
    if (userSpace && !linear->isY2Percentage) linear->y2 = linear->y2 / loader->svgParse->global.h;
}


static void _recalcInheritedLinearX1Attr(SvgLoaderData* loader, SvgLinearGradient* linear, bool userSpace)
{
    if (!linear->isX1Percentage) {
        if (userSpace) linear->x1 /= loader->svgParse->global.w;
        else linear->x1 *= loader->svgParse->global.w;
    }
}


static void _recalcInheritedLinearX2Attr(SvgLoaderData* loader, SvgLinearGradient* linear, bool userSpace)
{
    if (!linear->isX2Percentage) {
        if (userSpace) linear->x2 /= loader->svgParse->global.w;
        else linear->x2 *= loader->svgParse->global.w;
    }
}


static void _recalcInheritedLinearY1Attr(SvgLoaderData* loader, SvgLinearGradient* linear, bool userSpace)
{
    if (!linear->isY1Percentage) {
        if (userSpace) linear->y1 /= loader->svgParse->global.h;
        else linear->y1 *= loader->svgParse->global.h;
    }
}


static void _recalcInheritedLinearY2Attr(SvgLoaderData* loader, SvgLinearGradient* linear, bool userSpace)
{
    if (!linear->isY2Percentage) {
        if (userSpace) linear->y2 /= loader->svgParse->global.h;
        else linear->y2 *= loader->svgParse->global.h;
    }
}


static void _inheritLinearX1Attr(SvgStyleGradient* to, SvgStyleGradient* from)
{
    to->linear->x1 = from->linear->x1;
    to->linear->isX1Percentage = from->linear->isX1Percentage;
    to->flags = (to->flags | SvgGradientFlags::X1);
}


static void _inheritLinearX2Attr(SvgStyleGradient* to, SvgStyleGradient* from)
{
    to->linear->x2 = from->linear->x2;
    to->linear->isX2Percentage = from->linear->isX2Percentage;
    to->flags = (to->flags | SvgGradientFlags::X2);
}


static void _inheritLinearY1Attr(SvgStyleGradient* to, SvgStyleGradient* from)
{
    to->linear->y1 = from->linear->y1;
    to->linear->isY1Percentage = from->linear->isY1Percentage;
    to->flags = (to->flags | SvgGradientFlags::Y1);
}


static void _inheritLinearY2Attr(SvgStyleGradient* to, SvgStyleGradient* from)
{
    to->linear->y2 = from->linear->y2;
    to->linear->isY2Percentage = from->linear->isY2Percentage;
    to->flags = (to->flags | SvgGradientFlags::Y2);
}


typedef void (*Linear_Method)(SvgLoaderData* loader, SvgLinearGradient* linear, const char* value);
typedef void (*Linear_Inherit_Method)(SvgStyleGradient* to, SvgStyleGradient* from);
typedef void (*Linear_Method_Recalc)(SvgLoaderData* loader, SvgLinearGradient* linear, bool userSpace);


#define LINEAR_DEF(Name, Name1, Flag)                                                    \
    {                                                                                    \
#Name, sizeof(#Name), _handleLinear##Name1##Attr, _inheritLinear##Name1##Attr, _recalcLinear##Name1##Attr, _recalcInheritedLinear##Name1##Attr, Flag \
    }


static constexpr struct
{
    const char* tag;
    int sz;
    Linear_Method tagHandler;
    Linear_Inherit_Method tagInheritHandler;
    Linear_Method_Recalc tagRecalc;
    Linear_Method_Recalc tagInheritedRecalc;
    SvgGradientFlags flag;
} linear_tags[] = {
    LINEAR_DEF(x1, X1, SvgGradientFlags::X1),
    LINEAR_DEF(y1, Y1, SvgGradientFlags::Y1),
    LINEAR_DEF(x2, X2, SvgGradientFlags::X2),
    LINEAR_DEF(y2, Y2, SvgGradientFlags::Y2)
};


static bool _attrParseLinearGradientNode(void* data, const char* key, const char* value)
{
    SvgLoaderData* loader = (SvgLoaderData*)data;
    SvgStyleGradient* grad = loader->svgParse->styleGrad;
    SvgLinearGradient* linear = grad->linear;
    int sz = strlen(key);

    for (unsigned int i = 0; i < sizeof(linear_tags) / sizeof(linear_tags[0]); i++) {
        if (linear_tags[i].sz - 1 == sz && !strncmp(linear_tags[i].tag, key, sz)) {
            linear_tags[i].tagHandler(loader, linear, value);
            grad->flags = (grad->flags | linear_tags[i].flag);
            return true;
        }
    }

    if (!strcmp(key, "id")) {
        if (grad->id && value) free(grad->id);
        grad->id = _copyId(value);
    } else if (!strcmp(key, "spreadMethod")) {
        grad->spread = _parseSpreadValue(value);
        grad->flags = (grad->flags | SvgGradientFlags::SpreadMethod);
    } else if (!strcmp(key, "href") || !strcmp(key, "xlink:href")) {
        if (grad->ref && value) free(grad->ref);
        grad->ref = _idFromHref(value);
    } else if (!strcmp(key, "gradientUnits")) {
        if (!strcmp(value, "userSpaceOnUse")) grad->userSpace = true;
        grad->flags = (grad->flags | SvgGradientFlags::GradientUnits);
    } else if (!strcmp(key, "gradientTransform")) {
        grad->transform = _parseTransformationMatrix(value);
    } else {
        return false;
    }

    return true;
}


static SvgStyleGradient* _createLinearGradient(SvgLoaderData* loader, const char* buf, unsigned bufLength)
{
    auto grad = (SvgStyleGradient*)(calloc(1, sizeof(SvgStyleGradient)));
    loader->svgParse->styleGrad = grad;

    grad->flags = SvgGradientFlags::None;
    grad->type = SvgGradientType::Linear;
    grad->userSpace = false;
    grad->linear = (SvgLinearGradient*)calloc(1, sizeof(SvgLinearGradient));
    if (!grad->linear) {
        grad->clear();
        free(grad);
        return nullptr;
    }
    /**
    * Default value of x2 is 100% - transformed to the global percentage
    */
    grad->linear->x2 = 1.0f;
    grad->linear->isX2Percentage = true;

    simpleXmlParseAttributes(buf, bufLength, _attrParseLinearGradientNode, loader);

    for (unsigned int i = 0; i < sizeof(linear_tags) / sizeof(linear_tags[0]); i++) {
        linear_tags[i].tagRecalc(loader, grad->linear, grad->userSpace);
    }

    return loader->svgParse->styleGrad;
}


#define GRADIENT_DEF(Name, Name1)            \
    {                                        \
#Name, sizeof(#Name), _create##Name1         \
    }


/**
 * In the case when the gradients lengths are given as numbers (not percentages)
 * in the current user coordinate system, they are recalculated into percentages
 * related to the canvas width and height.
 */
static constexpr struct
{
    const char* tag;
    int sz;
    GradientFactoryMethod tagHandler;
} gradientTags[] = {
    GRADIENT_DEF(linearGradient, LinearGradient),
    GRADIENT_DEF(radialGradient, RadialGradient)
};


static GradientFactoryMethod _findGradientFactory(const char* name)
{
    int sz = strlen(name);

    for (unsigned int i = 0; i < sizeof(gradientTags) / sizeof(gradientTags[0]); i++) {
        if (gradientTags[i].sz - 1 == sz && !strncmp(gradientTags[i].tag, name, sz)) {
            return gradientTags[i].tagHandler;
        }
    }
    return nullptr;
}


static void _cloneGradStops(Array<Fill::ColorStop>& dst, const Array<Fill::ColorStop>& src)
{
    for (uint32_t i = 0; i < src.count; ++i) {
        dst.push(src[i]);
    }
}


static void _inheritGradient(SvgLoaderData* loader, SvgStyleGradient* to, SvgStyleGradient* from)
{
    if (!to || !from) return;

    if (!(to->flags & SvgGradientFlags::SpreadMethod) && (from->flags & SvgGradientFlags::SpreadMethod)) {
        to->spread = from->spread;
        to->flags = (to->flags | SvgGradientFlags::SpreadMethod);
    }
    bool gradUnitSet = (to->flags & SvgGradientFlags::GradientUnits);
    if (!(to->flags & SvgGradientFlags::GradientUnits) && (from->flags & SvgGradientFlags::GradientUnits)) {
        to->userSpace = from->userSpace;
        to->flags = (to->flags | SvgGradientFlags::GradientUnits);
    }

    if (!to->transform && from->transform) {
        to->transform = (Matrix*)malloc(sizeof(Matrix));
        if (to->transform) memcpy(to->transform, from->transform, sizeof(Matrix));
    }

    if (to->type == SvgGradientType::Linear) {
        for (unsigned int i = 0; i < sizeof(linear_tags) / sizeof(linear_tags[0]); i++) {
            bool coordSet = to->flags & linear_tags[i].flag;
            if (!(to->flags & linear_tags[i].flag) && (from->flags & linear_tags[i].flag)) {
                linear_tags[i].tagInheritHandler(to, from);
            }

            //GradUnits not set directly, coord set
            if (!gradUnitSet && coordSet) {
                linear_tags[i].tagRecalc(loader, to->linear, to->userSpace);
            }
            //GradUnits set, coord not set directly
            if (to->userSpace == from->userSpace) continue;
            if (gradUnitSet && !coordSet) {
                linear_tags[i].tagInheritedRecalc(loader, to->linear, to->userSpace);
            }
        }
    } else if (to->type == SvgGradientType::Radial) {
        for (unsigned int i = 0; i < sizeof(radialTags) / sizeof(radialTags[0]); i++) {
            bool coordSet = (to->flags & radialTags[i].flag);
            if (!(to->flags & radialTags[i].flag) && (from->flags & radialTags[i].flag)) {
                radialTags[i].tagInheritHandler(to, from);
            }

            //GradUnits not set directly, coord set
            if (!gradUnitSet && coordSet) {
                radialTags[i].tagRecalc(loader, to->radial, to->userSpace);
                //If fx and fy are not set, set cx and cy.
                if (!strcmp(radialTags[i].tag, "cx") && !(to->flags & SvgGradientFlags::Fx)) to->radial->fx = to->radial->cx;
                if (!strcmp(radialTags[i].tag, "cy") && !(to->flags & SvgGradientFlags::Fy)) to->radial->fy = to->radial->cy;
            }
            //GradUnits set, coord not set directly
            if (to->userSpace == from->userSpace) continue;
            if (gradUnitSet && !coordSet) {
                //If fx and fx are not set, do not call recalc.
                if (!strcmp(radialTags[i].tag, "fx") && !(to->flags & SvgGradientFlags::Fx)) continue;
                if (!strcmp(radialTags[i].tag, "fy") && !(to->flags & SvgGradientFlags::Fy)) continue;
                radialTags[i].tagInheritedRecalc(loader, to->radial, to->userSpace);
            }
        }
    }

    if (to->stops.empty()) _cloneGradStops(to->stops, from->stops);
}


static SvgStyleGradient* _cloneGradient(SvgStyleGradient* from)
{
    if (!from) return nullptr;

    auto grad = (SvgStyleGradient*)(calloc(1, sizeof(SvgStyleGradient)));
    if (!grad) return nullptr;

    grad->type = from->type;
    grad->id = from->id ? _copyId(from->id) : nullptr;
    grad->ref = from->ref ? _copyId(from->ref) : nullptr;
    grad->spread = from->spread;
    grad->userSpace = from->userSpace;
    grad->flags = from->flags;

    if (from->transform) {
        grad->transform = (Matrix*)calloc(1, sizeof(Matrix));
        if (grad->transform) memcpy(grad->transform, from->transform, sizeof(Matrix));
    }

    if (grad->type == SvgGradientType::Linear) {
        grad->linear = (SvgLinearGradient*)calloc(1, sizeof(SvgLinearGradient));
        if (!grad->linear) goto error_grad_alloc;
        memcpy(grad->linear, from->linear, sizeof(SvgLinearGradient));
    } else if (grad->type == SvgGradientType::Radial) {
        grad->radial = (SvgRadialGradient*)calloc(1, sizeof(SvgRadialGradient));
        if (!grad->radial) goto error_grad_alloc;
        memcpy(grad->radial, from->radial, sizeof(SvgRadialGradient));
    }

    _cloneGradStops(grad->stops, from->stops);

    return grad;

    error_grad_alloc:
    if (grad) {
        grad->clear();
        free(grad);
    }
    return nullptr;
}


static void _styleInherit(SvgStyleProperty* child, const SvgStyleProperty* parent)
{
    if (parent == nullptr) return;
    //Inherit the property of parent if not present in child.
    if (!child->curColorSet) {
        child->color = parent->color;
        child->curColorSet = parent->curColorSet;
    }
    if (!(child->flags & SvgStyleFlags::PaintOrder)) {
        child->paintOrder = parent->paintOrder;
    }
    //Fill
    if (!(child->fill.flags & SvgFillFlags::Paint)) {
        child->fill.paint.color = parent->fill.paint.color;
        child->fill.paint.none = parent->fill.paint.none;
        child->fill.paint.curColor = parent->fill.paint.curColor;
        if (parent->fill.paint.url) {
            if (child->fill.paint.url) free(child->fill.paint.url);
            child->fill.paint.url = _copyId(parent->fill.paint.url);
        }
    }
    if (!(child->fill.flags & SvgFillFlags::Opacity)) {
        child->fill.opacity = parent->fill.opacity;
    }
    if (!(child->fill.flags & SvgFillFlags::FillRule)) {
        child->fill.fillRule = parent->fill.fillRule;
    }
    //Stroke
    if (!(child->stroke.flags & SvgStrokeFlags::Paint)) {
        child->stroke.paint.color = parent->stroke.paint.color;
        child->stroke.paint.none = parent->stroke.paint.none;
        child->stroke.paint.curColor = parent->stroke.paint.curColor;
        if (parent->stroke.paint.url) {
            if (child->stroke.paint.url) free(child->stroke.paint.url);
            child->stroke.paint.url = _copyId(parent->stroke.paint.url);
        }
    }
    if (!(child->stroke.flags & SvgStrokeFlags::Opacity)) {
        child->stroke.opacity = parent->stroke.opacity;
    }
    if (!(child->stroke.flags & SvgStrokeFlags::Width)) {
        child->stroke.width = parent->stroke.width;
    }
    if (!(child->stroke.flags & SvgStrokeFlags::Dash)) {
        if (parent->stroke.dash.array.count > 0) {
            child->stroke.dash.array.clear();
            child->stroke.dash.array.reserve(parent->stroke.dash.array.count);
            for (uint32_t i = 0; i < parent->stroke.dash.array.count; ++i) {
                child->stroke.dash.array.push(parent->stroke.dash.array[i]);
            }
        }
    }
    if (!(child->stroke.flags & SvgStrokeFlags::DashOffset)) {
        child->stroke.dash.offset = parent->stroke.dash.offset;
    }
    if (!(child->stroke.flags & SvgStrokeFlags::Cap)) {
        child->stroke.cap = parent->stroke.cap;
    }
    if (!(child->stroke.flags & SvgStrokeFlags::Join)) {
        child->stroke.join = parent->stroke.join;
    }
    if (!(child->stroke.flags & SvgStrokeFlags::Miterlimit)) {
        child->stroke.miterlimit = parent->stroke.miterlimit;
    }
}


static void _styleCopy(SvgStyleProperty* to, const SvgStyleProperty* from)
{
    if (from == nullptr) return;
    //Copy the properties of 'from' only if they were explicitly set (not the default ones).
    if (from->curColorSet) {
        to->color = from->color;
        to->curColorSet = true;
    }
    if (from->flags & SvgStyleFlags::PaintOrder) {
        to->paintOrder = from->paintOrder;
    }
    //Fill
    to->fill.flags = (to->fill.flags | from->fill.flags);
    if (from->fill.flags & SvgFillFlags::Paint) {
        to->fill.paint.color = from->fill.paint.color;
        to->fill.paint.none = from->fill.paint.none;
        to->fill.paint.curColor = from->fill.paint.curColor;
        if (from->fill.paint.url) {
            if (to->fill.paint.url) free(to->fill.paint.url);
            to->fill.paint.url = _copyId(from->fill.paint.url);
        }
    }
    if (from->fill.flags & SvgFillFlags::Opacity) {
        to->fill.opacity = from->fill.opacity;
    }
    if (from->fill.flags & SvgFillFlags::FillRule) {
        to->fill.fillRule = from->fill.fillRule;
    }
    //Stroke
    to->stroke.flags = (to->stroke.flags | from->stroke.flags);
    if (from->stroke.flags & SvgStrokeFlags::Paint) {
        to->stroke.paint.color = from->stroke.paint.color;
        to->stroke.paint.none = from->stroke.paint.none;
        to->stroke.paint.curColor = from->stroke.paint.curColor;
        if (from->stroke.paint.url) {
            if (to->stroke.paint.url) free(to->stroke.paint.url);
            to->stroke.paint.url = _copyId(from->stroke.paint.url);
        }
    }
    if (from->stroke.flags & SvgStrokeFlags::Opacity) {
        to->stroke.opacity = from->stroke.opacity;
    }
    if (from->stroke.flags & SvgStrokeFlags::Width) {
        to->stroke.width = from->stroke.width;
    }
    if (from->stroke.flags & SvgStrokeFlags::Dash) {
        if (from->stroke.dash.array.count > 0) {
            to->stroke.dash.array.clear();
            to->stroke.dash.array.reserve(from->stroke.dash.array.count);
            for (uint32_t i = 0; i < from->stroke.dash.array.count; ++i) {
                to->stroke.dash.array.push(from->stroke.dash.array[i]);
            }
        }
    }
    if (from->stroke.flags & SvgStrokeFlags::DashOffset) {
        to->stroke.dash.offset = from->stroke.dash.offset;
    }
    if (from->stroke.flags & SvgStrokeFlags::Cap) {
        to->stroke.cap = from->stroke.cap;
    }
    if (from->stroke.flags & SvgStrokeFlags::Join) {
        to->stroke.join = from->stroke.join;
    }
    if (from->stroke.flags & SvgStrokeFlags::Miterlimit) {
        to->stroke.miterlimit = from->stroke.miterlimit;
    }
}


static void _copyAttr(SvgNode* to, const SvgNode* from)
{
    //Copy matrix attribute
    if (from->transform) {
        to->transform = (Matrix*)malloc(sizeof(Matrix));
        if (to->transform) *to->transform = *from->transform;
    }
    //Copy style attribute
    _styleCopy(to->style, from->style);
    to->style->flags = (to->style->flags | from->style->flags);
    if (from->style->clipPath.url) {
        if (to->style->clipPath.url) free(to->style->clipPath.url);
        to->style->clipPath.url = strdup(from->style->clipPath.url);
    }
    if (from->style->mask.url) {
        if (to->style->mask.url) free(to->style->mask.url);
        to->style->mask.url = strdup(from->style->mask.url);
    }

    //Copy node attribute
    switch (from->type) {
        case SvgNodeType::Circle: {
            to->node.circle.cx = from->node.circle.cx;
            to->node.circle.cy = from->node.circle.cy;
            to->node.circle.r = from->node.circle.r;
            break;
        }
        case SvgNodeType::Ellipse: {
            to->node.ellipse.cx = from->node.ellipse.cx;
            to->node.ellipse.cy = from->node.ellipse.cy;
            to->node.ellipse.rx = from->node.ellipse.rx;
            to->node.ellipse.ry = from->node.ellipse.ry;
            break;
        }
        case SvgNodeType::Rect: {
            to->node.rect.x = from->node.rect.x;
            to->node.rect.y = from->node.rect.y;
            to->node.rect.w = from->node.rect.w;
            to->node.rect.h = from->node.rect.h;
            to->node.rect.rx = from->node.rect.rx;
            to->node.rect.ry = from->node.rect.ry;
            to->node.rect.hasRx = from->node.rect.hasRx;
            to->node.rect.hasRy = from->node.rect.hasRy;
            break;
        }
        case SvgNodeType::Line: {
            to->node.line.x1 = from->node.line.x1;
            to->node.line.y1 = from->node.line.y1;
            to->node.line.x2 = from->node.line.x2;
            to->node.line.y2 = from->node.line.y2;
            break;
        }
        case SvgNodeType::Path: {
            if (from->node.path.path) {
                if (to->node.path.path) free(to->node.path.path);
                to->node.path.path = strdup(from->node.path.path);
            }
            break;
        }
        case SvgNodeType::Polygon: {
            if ((to->node.polygon.pts.count = from->node.polygon.pts.count)) {
                to->node.polygon.pts = from->node.polygon.pts;
            }
            break;
        }
        case SvgNodeType::Polyline: {
            if ((to->node.polyline.pts.count = from->node.polyline.pts.count)) {
                to->node.polyline.pts = from->node.polyline.pts;
            }
            break;
        }
        case SvgNodeType::Image: {
            to->node.image.x = from->node.image.x;
            to->node.image.y = from->node.image.y;
            to->node.image.w = from->node.image.w;
            to->node.image.h = from->node.image.h;
            if (from->node.image.href) {
                if (to->node.image.href) free(to->node.image.href);
                to->node.image.href = strdup(from->node.image.href);
            }
            break;
        }
        case SvgNodeType::Use: {
            to->node.use.x = from->node.use.x;
            to->node.use.y = from->node.use.y;
            to->node.use.w = from->node.use.w;
            to->node.use.h = from->node.use.h;
            to->node.use.isWidthSet = from->node.use.isWidthSet;
            to->node.use.isHeightSet = from->node.use.isHeightSet;
            to->node.use.symbol = from->node.use.symbol;
            break;
        }
        default: {
            break;
        }
    }
}


static void _cloneNode(SvgNode* from, SvgNode* parent, int depth)
{
    /* Exception handling: Prevent invalid SVG data input.
       The size is the arbitrary value, we need an experimental size. */
    if (depth == 8192) {
        TVGERR("SVG", "Infinite recursive call - stopped after %d calls! Svg file may be incorrectly formatted.", depth);
        return;
    }

    SvgNode* newNode;
    if (!from || !parent || from == parent) return;

    newNode = _createNode(parent, from->type);
    if (!newNode) return;

    _styleInherit(newNode->style, parent->style);
    _copyAttr(newNode, from);

    auto child = from->child.data;
    for (uint32_t i = 0; i < from->child.count; ++i, ++child) {
        _cloneNode(*child, newNode, depth + 1);
    }
}


static void _clonePostponedNodes(Array<SvgNodeIdPair>* cloneNodes, SvgNode* doc)
{
    for (uint32_t i = 0; i < cloneNodes->count; ++i) {
        auto nodeIdPair = (*cloneNodes)[i];
        auto defs = _getDefsNode(nodeIdPair.node);
        auto nodeFrom = _findNodeById(defs, nodeIdPair.id);
        if (!nodeFrom) nodeFrom = _findNodeById(doc, nodeIdPair.id);
        if (!_findParentById(nodeIdPair.node, nodeIdPair.id, doc)) {
            _cloneNode(nodeFrom, nodeIdPair.node, 0);
            if (nodeFrom && nodeFrom->type == SvgNodeType::Symbol && nodeIdPair.node->type == SvgNodeType::Use) {
                nodeIdPair.node->node.use.symbol = nodeFrom;
            }
        } else {
            TVGLOG("SVG", "%s is ancestor element. This reference is invalid.", nodeIdPair.id);
        }
        free(nodeIdPair.id);
    }
}


static constexpr struct
{
    const char* tag;
    size_t sz;
} popArray[] = {
    {"g", sizeof("g")},
    {"svg", sizeof("svg")},
    {"defs", sizeof("defs")},
    {"mask", sizeof("mask")},
    {"clipPath", sizeof("clipPath")},
    {"style", sizeof("style")},
    {"symbol", sizeof("symbol")}
};


static void _svgLoaderParserXmlClose(SvgLoaderData* loader, const char* content)
{
    content = _skipSpace(content, nullptr);

    for (unsigned int i = 0; i < sizeof(popArray) / sizeof(popArray[0]); i++) {
        if (!strncmp(content, popArray[i].tag, popArray[i].sz - 1)) {
            loader->stack.pop();
            break;
        }
    }

    loader->level--;
}


static void _svgLoaderParserXmlOpen(SvgLoaderData* loader, const char* content, unsigned int length, bool empty)
{
    const char* attrs = nullptr;
    int attrsLength = 0;
    int sz = length;
    char tagName[20] = "";
    FactoryMethod method;
    GradientFactoryMethod gradientMethod;
    SvgNode *node = nullptr, *parent = nullptr;
    loader->level++;
    attrs = simpleXmlFindAttributesTag(content, length);

    if (!attrs) {
        //Parse the empty tag
        attrs = content;
        while ((attrs != nullptr) && *attrs != '>') attrs++;
        if (empty) attrs--;
    }

    if (attrs) {
        //Find out the tag name starting from content till sz length
        sz = attrs - content;
        while ((sz > 0) && (isspace(content[sz - 1]))) sz--;
        if ((unsigned)sz >= sizeof(tagName)) return;
        strncpy(tagName, content, sz);
        tagName[sz] = '\0';
        attrsLength = length - sz;
    }

    if ((method = _findGroupFactory(tagName))) {
        //Group
        if (empty) return;
        if (!loader->doc) {
            if (strcmp(tagName, "svg")) return; //Not a valid svg document
            node = method(loader, nullptr, attrs, attrsLength, simpleXmlParseAttributes);
            loader->doc = node;
        } else {
            if (!strcmp(tagName, "svg")) return; //Already loaded <svg>(SvgNodeType::Doc) tag
            if (loader->stack.count > 0) parent = loader->stack.last();
            else parent = loader->doc;
            if (!strcmp(tagName, "style")) {
                // TODO: For now only the first style node is saved. After the css id selector
                // is introduced this if condition shouldin't be necessary any more
                if (!loader->cssStyle) {
                    node = method(loader, nullptr, attrs, attrsLength, simpleXmlParseAttributes);
                    loader->cssStyle = node;
                    loader->doc->node.doc.style = node;
                    loader->style = true;
                }
            } else {
                node = method(loader, parent, attrs, attrsLength, simpleXmlParseAttributes);
            }
        }

        if (!node) return;
        if (node->type != SvgNodeType::Defs || !empty) {
            loader->stack.push(node);
        }
    } else if ((method = _findGraphicsFactory(tagName))) {
        if (loader->stack.count > 0) parent = loader->stack.last();
        else parent = loader->doc;
        node = method(loader, parent, attrs, attrsLength, simpleXmlParseAttributes);
    } else if ((gradientMethod = _findGradientFactory(tagName))) {
        SvgStyleGradient* gradient;
        gradient = gradientMethod(loader, attrs, attrsLength);
        //FIXME: The current parsing structure does not distinguish end tags.
        //       There is no way to know if the currently parsed gradient is in defs.
        //       If a gradient is declared outside of defs after defs is set, it is included in the gradients of defs.
        //       But finally, the loader has a gradient style list regardless of defs.
        //       This is only to support this when multiple gradients are declared, even if no defs are declared.
        //       refer to: https://developer.mozilla.org/en-US/docs/Web/SVG/Element/defs
        if (loader->def && loader->doc->node.doc.defs) {
            loader->def->node.defs.gradients.push(gradient);
        } else {
            loader->gradients.push(gradient);
        }
        loader->latestGradient = gradient;
    } else if (!strcmp(tagName, "stop")) {
        if (!loader->latestGradient) {
            TVGLOG("SVG", "Stop element is used outside of the Gradient element");
            return;
        }
        /* default value for opacity */
        loader->svgParse->gradStop = {0.0f, 0, 0, 0, 255};
        loader->svgParse->flags = SvgStopStyleFlags::StopDefault;
        simpleXmlParseAttributes(attrs, attrsLength, _attrParseStops, loader);
        loader->latestGradient->stops.push(loader->svgParse->gradStop);
    } else if (!isIgnoreUnsupportedLogElements(tagName)) {
        TVGLOG("SVG", "Unsupported elements used [Elements: %s]", tagName);
    }
}


static void _svgLoaderParserXmlCssStyle(SvgLoaderData* loader, const char* content, unsigned int length)
{
    char* tag;
    char* name;
    const char* attrs = nullptr;
    unsigned int attrsLength = 0;

    FactoryMethod method;
    GradientFactoryMethod gradientMethod;
    SvgNode *node = nullptr;

    while (auto next = simpleXmlParseCSSAttribute(content, length, &tag, &name, &attrs, &attrsLength)) {
        if ((method = _findGroupFactory(tag))) {
            if ((node = method(loader, loader->cssStyle, attrs, attrsLength, simpleXmlParseW3CAttribute))) node->id = _copyId(name);
        } else if ((method = _findGraphicsFactory(tag))) {
            if ((node = method(loader, loader->cssStyle, attrs, attrsLength, simpleXmlParseW3CAttribute))) node->id = _copyId(name);
        } else if ((gradientMethod = _findGradientFactory(tag))) {
            TVGLOG("SVG", "Unsupported elements used in the internal CSS style sheets [Elements: %s]", tag);
        } else if (!strcmp(tag, "stop")) {
            TVGLOG("SVG", "Unsupported elements used in the internal CSS style sheets [Elements: %s]", tag);
        } else if (!strcmp(tag, "all")) {
            if ((node = _createCssStyleNode(loader, loader->cssStyle, attrs, attrsLength, simpleXmlParseW3CAttribute))) node->id = _copyId(name);
        } else if (!isIgnoreUnsupportedLogElements(tag)) {
            TVGLOG("SVG", "Unsupported elements used in the internal CSS style sheets [Elements: %s]", tag);
        }

        length -= next - content;
        content = next;

        free(tag);
        free(name);
    }
    loader->style = false;
}


static bool _svgLoaderParser(void* data, SimpleXMLType type, const char* content, unsigned int length)
{
    SvgLoaderData* loader = (SvgLoaderData*)data;

    switch (type) {
        case SimpleXMLType::Open: {
            _svgLoaderParserXmlOpen(loader, content, length, false);
            break;
        }
        case SimpleXMLType::OpenEmpty: {
            _svgLoaderParserXmlOpen(loader, content, length, true);
            break;
        }
        case SimpleXMLType::Close: {
            _svgLoaderParserXmlClose(loader, content);
            break;
        }
        case SimpleXMLType::Data:
        case SimpleXMLType::CData: {
            if (loader->style) _svgLoaderParserXmlCssStyle(loader, content, length);
            break;
        }
        case SimpleXMLType::DoctypeChild: {
            break;
        }
        case SimpleXMLType::Ignored:
        case SimpleXMLType::Comment:
        case SimpleXMLType::Doctype: {
            break;
        }
        default: {
            break;
        }
    }

    return true;
}


static void _inefficientNodeCheck(TVG_UNUSED SvgNode* node)
{
#ifdef THORVG_LOG_ENABLED
    auto type = simpleXmlNodeTypeToString(node->type);

    if (!node->display && node->type != SvgNodeType::ClipPath && node->type != SvgNodeType::Symbol) TVGLOG("SVG", "Inefficient elements used [Display is none][Node Type : %s]", type);
    if (node->style->opacity == 0) TVGLOG("SVG", "Inefficient elements used [Opacity is zero][Node Type : %s]", type);
    if (node->style->fill.opacity == 0 && node->style->stroke.opacity == 0) TVGLOG("SVG", "Inefficient elements used [Fill opacity and stroke opacity are zero][Node Type : %s]", type);

    switch (node->type) {
        case SvgNodeType::Path: {
            if (!node->node.path.path) TVGLOG("SVG", "Inefficient elements used [Empty path][Node Type : %s]", type);
            break;
        }
        case SvgNodeType::Ellipse: {
            if (node->node.ellipse.rx == 0 && node->node.ellipse.ry == 0) TVGLOG("SVG", "Inefficient elements used [Size is zero][Node Type : %s]", type);
            break;
        }
        case SvgNodeType::Polygon:
        case SvgNodeType::Polyline: {
            if (node->node.polygon.pts.count < 2) TVGLOG("SVG", "Inefficient elements used [Invalid Polygon][Node Type : %s]", type);
            break;
        }
        case SvgNodeType::Circle: {
            if (node->node.circle.r == 0) TVGLOG("SVG", "Inefficient elements used [Size is zero][Node Type : %s]", type);
            break;
        }
        case SvgNodeType::Rect: {
            if (node->node.rect.w == 0 && node->node.rect.h) TVGLOG("SVG", "Inefficient elements used [Size is zero][Node Type : %s]", type);
            break;
        }
        case SvgNodeType::Line: {
            if (node->node.line.x1 == node->node.line.x2 && node->node.line.y1 == node->node.line.y2) TVGLOG("SVG", "Inefficient elements used [Size is zero][Node Type : %s]", type);
            break;
        }
        default: break;
    }
#endif
}


static void _updateStyle(SvgNode* node, SvgStyleProperty* parentStyle)
{
    _styleInherit(node->style, parentStyle);
    _inefficientNodeCheck(node);

    auto child = node->child.data;
    for (uint32_t i = 0; i < node->child.count; ++i, ++child) {
        _updateStyle(*child, node->style);
    }
}


static SvgStyleGradient* _gradientDup(SvgLoaderData* loader, Array<SvgStyleGradient*>* gradients, const char* id)
{
    SvgStyleGradient* result = nullptr;

    auto gradList = gradients->data;

    for (uint32_t i = 0; i < gradients->count; ++i) {
        if ((*gradList)->id && !strcmp((*gradList)->id, id)) {
            result = _cloneGradient(*gradList);
            break;
        }
        ++gradList;
    }

    if (result && result->ref) {
        gradList = gradients->data;
        for (uint32_t i = 0; i < gradients->count; ++i) {
            if ((*gradList)->id && !strcmp((*gradList)->id, result->ref)) {
                _inheritGradient(loader, result, *gradList);
                break;
            }
            ++gradList;
        }
    }

    return result;
}


static void _updateGradient(SvgLoaderData* loader, SvgNode* node, Array<SvgStyleGradient*>* gradients)
{
    if (node->child.count > 0) {
        auto child = node->child.data;
        for (uint32_t i = 0; i < node->child.count; ++i, ++child) {
            _updateGradient(loader, *child, gradients);
        }
    } else {
        if (node->style->fill.paint.url) {
            auto newGrad = _gradientDup(loader, gradients, node->style->fill.paint.url);
            if (newGrad) {
                if (node->style->fill.paint.gradient) {
                    node->style->fill.paint.gradient->clear();
                    free(node->style->fill.paint.gradient);
                }
                node->style->fill.paint.gradient = newGrad;
            }
        }
        if (node->style->stroke.paint.url) {
            auto newGrad = _gradientDup(loader, gradients, node->style->stroke.paint.url);
            if (newGrad) {
                if (node->style->stroke.paint.gradient) {
                    node->style->stroke.paint.gradient->clear();
                    free(node->style->stroke.paint.gradient);
                }
                node->style->stroke.paint.gradient = newGrad;
            }
        }
    }
}


static void _updateComposite(SvgNode* node, SvgNode* root)
{
    if (node->style->clipPath.url && !node->style->clipPath.node) {
        SvgNode* findResult = _findNodeById(root, node->style->clipPath.url);
        if (findResult) node->style->clipPath.node = findResult;
    }
    if (node->style->mask.url && !node->style->mask.node) {
        SvgNode* findResult = _findNodeById(root, node->style->mask.url);
        if (findResult) node->style->mask.node = findResult;
    }
    if (node->child.count > 0) {
        auto child = node->child.data;
        for (uint32_t i = 0; i < node->child.count; ++i, ++child) {
            _updateComposite(*child, root);
        }
    }
}


static void _freeNodeStyle(SvgStyleProperty* style)
{
    if (!style) return;

    //style->clipPath.node and style->mask.node has only the addresses of node. Therefore, node is released from _freeNode.
    free(style->clipPath.url);
    free(style->mask.url);
    free(style->cssClass);

    if (style->fill.paint.gradient) {
        style->fill.paint.gradient->clear();
        free(style->fill.paint.gradient);
    }
    if (style->stroke.paint.gradient) {
        style->stroke.paint.gradient->clear();
        free(style->stroke.paint.gradient);
    }
    free(style->fill.paint.url);
    free(style->stroke.paint.url);
    style->stroke.dash.array.reset();
    free(style);
}


static void _freeNode(SvgNode* node)
{
    if (!node) return;

    auto child = node->child.data;
    for (uint32_t i = 0; i < node->child.count; ++i, ++child) {
        _freeNode(*child);
    }
    node->child.reset();

    free(node->id);
    free(node->transform);
    _freeNodeStyle(node->style);
    switch (node->type) {
         case SvgNodeType::Path: {
             free(node->node.path.path);
             break;
         }
         case SvgNodeType::Polygon: {
             free(node->node.polygon.pts.data);
             break;
         }
         case SvgNodeType::Polyline: {
             free(node->node.polyline.pts.data);
             break;
         }
         case SvgNodeType::Doc: {
             _freeNode(node->node.doc.defs);
             _freeNode(node->node.doc.style);
             break;
         }
         case SvgNodeType::Defs: {
             auto gradients = node->node.defs.gradients.data;
             for (size_t i = 0; i < node->node.defs.gradients.count; ++i) {
                 (*gradients)->clear();
                 free(*gradients);
                 ++gradients;
             }
             node->node.defs.gradients.reset();
             break;
         }
         case SvgNodeType::Image: {
             free(node->node.image.href);
             break;
         }
         default: {
             break;
         }
    }
    free(node);
}


static bool _svgLoaderParserForValidCheckXmlOpen(SvgLoaderData* loader, const char* content, unsigned int length)
{
    const char* attrs = nullptr;
    int sz = length;
    char tagName[20] = "";
    FactoryMethod method;
    SvgNode *node = nullptr;
    int attrsLength = 0;
    loader->level++;
    attrs = simpleXmlFindAttributesTag(content, length);

    if (!attrs) {
        //Parse the empty tag
        attrs = content;
        while ((attrs != nullptr) && *attrs != '>') attrs++;
    }

    if (attrs) {
        sz = attrs - content;
        while ((sz > 0) && (isspace(content[sz - 1]))) sz--;
        if ((unsigned)sz >= sizeof(tagName)) return false;
        strncpy(tagName, content, sz);
        tagName[sz] = '\0';
        attrsLength = length - sz;
    }

    if ((method = _findGroupFactory(tagName))) {
        if (!loader->doc) {
            if (strcmp(tagName, "svg")) return true; //Not a valid svg document
            node = method(loader, nullptr, attrs, attrsLength, simpleXmlParseAttributes);
            loader->doc = node;
            loader->stack.push(node);
            return false;
        }
    }
    return true;
}


static bool _svgLoaderParserForValidCheck(void* data, SimpleXMLType type, const char* content, unsigned int length)
{
    SvgLoaderData* loader = (SvgLoaderData*)data;
    bool res = true;;

    switch (type) {
        case SimpleXMLType::Open:
        case SimpleXMLType::OpenEmpty: {
            //If 'res' is false, it means <svg> tag is found.
            res = _svgLoaderParserForValidCheckXmlOpen(loader, content, length);
            break;
        }
        default: {
            break;
        }
    }

    return res;
}


void SvgLoader::clear(bool all)
{
    //flush out the intermediate data
    free(loaderData.svgParse);
    loaderData.svgParse = nullptr;

    for (auto gradient = loaderData.gradients.begin(); gradient < loaderData.gradients.end(); ++gradient) {
        (*gradient)->clear();
        free(*gradient);
    }
    loaderData.gradients.reset();

    _freeNode(loaderData.doc);
    loaderData.doc = nullptr;
    loaderData.stack.reset();

    if (!all) return;

    for (auto p = loaderData.images.begin(); p < loaderData.images.end(); ++p) {
        free(*p);
    }
    loaderData.images.reset();

    if (copy) free((char*)content);

    delete(root);
    root = nullptr;

    size = 0;
    content = nullptr;
    copy = false;
}


/************************************************************************/
/* External Class Implementation                                        */
/************************************************************************/

SvgLoader::SvgLoader() : ImageLoader(FileType::Svg)
{
}


SvgLoader::~SvgLoader()
{
    this->done();
    clear();
}


void SvgLoader::run(unsigned tid)
{
    //According to the SVG standard the value of the width/height of the viewbox set to 0 disables rendering
    if ((viewFlag & SvgViewFlag::Viewbox) && (fabsf(vw) <= FLT_EPSILON || fabsf(vh) <= FLT_EPSILON)) {
        TVGLOG("SVG", "The <viewBox> width and/or height set to 0 - rendering disabled.");
        root = Scene::gen().release();
        return;
    }

    if (!simpleXmlParse(content, size, true, _svgLoaderParser, &(loaderData))) return;

    if (loaderData.doc) {
        auto defs = loaderData.doc->node.doc.defs;

        if (loaderData.nodesToStyle.count > 0) cssApplyStyleToPostponeds(loaderData.nodesToStyle, loaderData.cssStyle);
        if (loaderData.cssStyle) cssUpdateStyle(loaderData.doc, loaderData.cssStyle);

        if (loaderData.cloneNodes.count > 0) _clonePostponedNodes(&loaderData.cloneNodes, loaderData.doc);

        _updateComposite(loaderData.doc, loaderData.doc);
        if (defs) _updateComposite(loaderData.doc, defs);

        _updateStyle(loaderData.doc, nullptr);
        if (defs) _updateStyle(defs, nullptr);

        if (loaderData.gradients.count > 0) _updateGradient(&loaderData, loaderData.doc, &loaderData.gradients);
        if (defs) _updateGradient(&loaderData, loaderData.doc, &defs->node.defs.gradients);
    }
    root = svgSceneBuild(loaderData, {vx, vy, vw, vh}, w, h, align, meetOrSlice, svgPath, viewFlag);

    //In case no viewbox and width/height data is provided the completion of loading
    //has to be forced, in order to establish this data based on the whole picture.
    if (!(viewFlag & SvgViewFlag::Viewbox)) {
        //Override viewbox & size again after svg loading.
        vx = loaderData.doc->node.doc.vx;
        vy = loaderData.doc->node.doc.vy;
        vw = loaderData.doc->node.doc.vw;
        vh = loaderData.doc->node.doc.vh;
        w = loaderData.doc->node.doc.w;
        h = loaderData.doc->node.doc.h;
    }

    clear(false);
}


bool SvgLoader::header()
{
    //For valid check, only <svg> tag is parsed first.
    //If the <svg> tag is found, the loaded file is valid and stores viewbox information.
    //After that, the remaining content data is parsed in order with async.
    loaderData.svgParse = (SvgParser*)malloc(sizeof(SvgParser));
    if (!loaderData.svgParse) return false;

    loaderData.svgParse->flags = SvgStopStyleFlags::StopDefault;
    viewFlag = SvgViewFlag::None;

    simpleXmlParse(content, size, true, _svgLoaderParserForValidCheck, &(loaderData));

    if (loaderData.doc && loaderData.doc->type == SvgNodeType::Doc) {
        viewFlag = loaderData.doc->node.doc.viewFlag;
        align = loaderData.doc->node.doc.align;
        meetOrSlice = loaderData.doc->node.doc.meetOrSlice;

        if (viewFlag & SvgViewFlag::Viewbox) {
            vx = loaderData.doc->node.doc.vx;
            vy = loaderData.doc->node.doc.vy;
            vw = loaderData.doc->node.doc.vw;
            vh = loaderData.doc->node.doc.vh;

            if (viewFlag & SvgViewFlag::Width) w = loaderData.doc->node.doc.w;
            else {
                w = loaderData.doc->node.doc.vw;
                if (viewFlag & SvgViewFlag::WidthInPercent) {
                    w *= loaderData.doc->node.doc.w;
                    viewFlag = (viewFlag ^ SvgViewFlag::WidthInPercent);
                }
                viewFlag = (viewFlag | SvgViewFlag::Width);
            }
            if (viewFlag & SvgViewFlag::Height) h = loaderData.doc->node.doc.h;
            else {
                h = loaderData.doc->node.doc.vh;
                if (viewFlag & SvgViewFlag::HeightInPercent) {
                    h *= loaderData.doc->node.doc.h;
                    viewFlag = (viewFlag ^ SvgViewFlag::HeightInPercent);
                }
                viewFlag = (viewFlag | SvgViewFlag::Height);
            }
        //In case no viewbox and width/height data is provided the completion of loading
        //has to be forced, in order to establish this data based on the whole picture.
        } else {
            //Before loading, set default viewbox & size if they are empty
            vx = vy = 0.0f;
            if (viewFlag & SvgViewFlag::Width) {
                vw = w = loaderData.doc->node.doc.w;
            } else {
                vw = 1.0f;
                if (viewFlag & SvgViewFlag::WidthInPercent) {
                    w = loaderData.doc->node.doc.w;
                } else w = 1.0f;
            }

            if (viewFlag & SvgViewFlag::Height) {
                vh = h = loaderData.doc->node.doc.h;
            } else {
                vh = 1.0f;
                if (viewFlag & SvgViewFlag::HeightInPercent) {
                    h = loaderData.doc->node.doc.h;
                } else h = 1.0f;
            }

            run(0);
        }

        return true;
    }

    TVGLOG("SVG", "No SVG File. There is no <svg/>");
    return false;
}


bool SvgLoader::open(const char* data, uint32_t size, TVG_UNUSED const string& rpath, bool copy)
{
    clear();

    if (copy) {
        content = (char*)malloc(size);
        if (!content) return false;
        memcpy((char*)content, data, size);
    } else content = data;

    this->size = size;
    this->copy = copy;

    return header();
}


bool SvgLoader::open(const string& path)
{
    clear();

    ifstream f;
    f.open(path);

    if (!f.is_open()) return false;

    svgPath = path;
    getline(f, filePath, '\0');
    f.close();

    if (filePath.empty()) return false;

    content = filePath.c_str();
    size = filePath.size();

    return header();
}


bool SvgLoader::resize(Paint* paint, float w, float h)
{
    if (!paint) return false;

    auto sx = w / this->w;
    auto sy = h / this->h;
    Matrix m = {sx, 0, 0, 0, sy, 0, 0, 0, 1};
    paint->transform(m);

    return true;
}


bool SvgLoader::read()
{
    if (!content || size == 0) return false;

    //the loading has been already completed in header()
    if (root || !LoadModule::read()) return true;

    TaskScheduler::request(this);

    return true;
}


bool SvgLoader::close()
{
    if (!LoadModule::close()) return false;
    this->done();
    clear();
    return true;
}


Paint* SvgLoader::paint()
{
    this->done();
    auto ret = root;
    root = nullptr;
    return ret;
}<|MERGE_RESOLUTION|>--- conflicted
+++ resolved
@@ -580,9 +580,6 @@
 };
 
 
-<<<<<<< HEAD
-static bool _toColor(const char* str, uint8_t* r, uint8_t* g, uint8_t* b, char** ref)
-=======
 static bool _hslToRgb(float hue, float satuation, float brightness, uint8_t* red, uint8_t* green, uint8_t* blue)
 {
     if (!red || !green || !blue) return false;
@@ -670,8 +667,7 @@
 }
 
 
-static void _toColor(const char* str, uint8_t* r, uint8_t* g, uint8_t* b, char** ref)
->>>>>>> dea08681
+static bool _toColor(const char* str, uint8_t* r, uint8_t* g, uint8_t* b, char** ref)
 {
     unsigned int len = strlen(str);
     char *red, *green, *blue;
@@ -723,9 +719,6 @@
     } else if (ref && len >= 3 && !strncmp(str, "url", 3)) {
         if (*ref) free(*ref);
         *ref = _idFromUrl((const char*)(str + 3));
-<<<<<<< HEAD
-        return true;
-=======
     } else if (len >= 10 && (str[0] == 'h' || str[0] == 'H') && (str[1] == 's' || str[1] == 'S') && (str[2] == 'l' || str[2] == 'L') && str[3] == '(' && str[len - 1] == ')') {
         float_t th, ts, tb;
         const char *content, *hue, *satuation, *brightness;
@@ -750,7 +743,6 @@
                 }
             }
         }
->>>>>>> dea08681
     } else {
         //Handle named color
         for (unsigned int i = 0; i < (sizeof(colors) / sizeof(colors[0])); i++) {
