--- conflicted
+++ resolved
@@ -191,11 +191,7 @@
 
     segmentEnd = frameCnt = (endFrame - startFrame);
 
-<<<<<<< HEAD
-    TVGLOG("LOTTIE", "info: frame rate = %f, duration = %f size = %f x %f", static_cast<double>(frameRate), static_cast<double>(frameDuration), static_cast<double>(w), static_cast<double>(h));
-=======
-    TVGLOG("LOTTIE", "info: frame rate = %f, duration = %f size = %f x %f", frameRate, frameCnt / frameRate, w, h);
->>>>>>> c1290a82
+    TVGLOG("LOTTIE", "info: frame rate = %f, duration = %f size = %f x %f", frameRate, static_cast<double>(frameCnt / frameRate), static_cast<double>(w), static_cast<double>(h));
 
     return true;
 }
