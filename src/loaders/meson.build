subloader_dep = []

<<<<<<< HEAD
if all_loaders or get_option('loaders').contains('svg') == true
    subdir('svg')
endif

if all_loaders or get_option('loaders').contains('png') == true
    subdir('png')
endif

if all_loaders or get_option('loaders').contains('tvg') == true
    subdir('tvg')
endif

if all_loaders or get_option('loaders').contains('jpg') == true
    subdir('jpg')
=======
if get_option('loaders').contains('tvg') == true
    subdir('tvg')
endif

if get_option('loaders').contains('svg') == true
    subdir('svg')
endif

if get_option('loaders').contains('png') == true
    subdir('external_png')
    if not png_dep.found()
        subdir('png')
    endif
endif

if get_option('loaders').contains('jpg') == true
    subdir('external_jpg')
    if not jpg_dep.found()
        subdir('jpg')
    endif
>>>>>>> 28429844
endif

subdir('raw')

loader_dep = declare_dependency(
    dependencies: subloader_dep,
    include_directories : include_directories('.'),
)<|MERGE_RESOLUTION|>--- conflicted
+++ resolved
@@ -1,42 +1,25 @@
 subloader_dep = []
 
-<<<<<<< HEAD
+if all_loaders or get_option('loaders').contains('tvg') == true
+    subdir('tvg')
+endif
+
 if all_loaders or get_option('loaders').contains('svg') == true
     subdir('svg')
 endif
 
 if all_loaders or get_option('loaders').contains('png') == true
-    subdir('png')
-endif
-
-if all_loaders or get_option('loaders').contains('tvg') == true
-    subdir('tvg')
-endif
-
-if all_loaders or get_option('loaders').contains('jpg') == true
-    subdir('jpg')
-=======
-if get_option('loaders').contains('tvg') == true
-    subdir('tvg')
-endif
-
-if get_option('loaders').contains('svg') == true
-    subdir('svg')
-endif
-
-if get_option('loaders').contains('png') == true
     subdir('external_png')
     if not png_dep.found()
         subdir('png')
     endif
 endif
 
-if get_option('loaders').contains('jpg') == true
+if all_loaders or get_option('loaders').contains('jpg') == true
     subdir('external_jpg')
     if not jpg_dep.found()
         subdir('jpg')
     endif
->>>>>>> 28429844
 endif
 
 subdir('raw')
