/*
 * Copyright (c) 2021 Samsung Electronics Co., Ltd. All rights reserved.

 * Permission is hereby granted, free of charge, to any person obtaining a copy
 * of this software and associated documentation files (the "Software"), to deal
 * in the Software without restriction, including without limitation the rights
 * to use, copy, modify, merge, publish, distribute, sublicense, and/or sell
 * copies of the Software, and to permit persons to whom the Software is
 * furnished to do so, subject to the following conditions:

 * The above copyright notice and this permission notice shall be included in all
 * copies or substantial portions of the Software.

 * THE SOFTWARE IS PROVIDED "AS IS", WITHOUT WARRANTY OF ANY KIND, EXPRESS OR
 * IMPLIED, INCLUDING BUT NOT LIMITED TO THE WARRANTIES OF MERCHANTABILITY,
 * FITNESS FOR A PARTICULAR PURPOSE AND NONINFRINGEMENT. IN NO EVENT SHALL THE
 * AUTHORS OR COPYRIGHT HOLDERS BE LIABLE FOR ANY CLAIM, DAMAGES OR OTHER
 * LIABILITY, WHETHER IN AN ACTION OF CONTRACT, TORT OR OTHERWISE, ARISING FROM,
 * OUT OF OR IN CONNECTION WITH THE SOFTWARE OR THE USE OR OTHER DEALINGS IN THE
 * SOFTWARE.
 */

#include <thorvg.h>
#include "catch.hpp"

using namespace tvg;

TEST_CASE("Scene Creation", "[tvgScene]")
{
    auto scene = Scene::gen();
    REQUIRE(scene);
}

TEST_CASE("Pushing Paints Into Scene", "[tvgScene]")
{
    auto scene = Scene::gen();
    REQUIRE(scene);

<<<<<<< HEAD
    SECTION("Pushing Paints") {
        REQUIRE(scene->push(move(Shape::gen())) == Result::Success);
        REQUIRE(scene->push(move(Picture::gen())) == Result::Success);
        REQUIRE(scene->push(move(Scene::gen())) == Result::Success);
    }

    SECTION("Pushing Null Pointer") {
        REQUIRE(scene->push(nullptr) == Result::MemoryCorruption);
    }

    SECTION("Pushing Invalid Object") {
        std::unique_ptr<Shape> shape = nullptr;
        REQUIRE(scene->push(move(shape)) == Result::MemoryCorruption);
    }
=======
    //Pushing Paints
    REQUIRE(scene->push(move(Shape::gen())) == Result::Success);
    REQUIRE(scene->push(move(Picture::gen())) == Result::Success);
    REQUIRE(scene->push(move(Scene::gen())) == Result::Success);

    //Pushing Null Pointer
    REQUIRE(scene->push(nullptr) == Result::MemoryCorruption);

    //Pushing Invalid Object
    std::unique_ptr<Shape> shape = nullptr;
    REQUIRE(scene->push(move(shape)) == Result::MemoryCorruption);
>>>>>>> 97302d29
}

TEST_CASE("Scene Memory Reservation", "[tvgScene]")
{
    auto scene = Scene::gen();
    REQUIRE(scene);

    //Check Growth / Reduction
    REQUIRE(scene->reserve(10) == Result::Success);
    REQUIRE(scene->reserve(1000) == Result::Success);
    REQUIRE(scene->reserve(100) == Result::Success);
    REQUIRE(scene->reserve(0) == Result::Success);

    //Too Big Size
    REQUIRE(scene->reserve(-1) == Result::FailedAllocation);
}

TEST_CASE("Scene Clear", "[tvgScene]")
{
    auto scene = Scene::gen();
    REQUIRE(scene);

    REQUIRE(scene->push(move(Shape::gen())) == Result::Success);
    REQUIRE(scene->clear() == Result::Success);
}

TEST_CASE("Scene Clear And Reuse Shape", "[tvgScene]")
{
    REQUIRE(Initializer::init(CanvasEngine::Sw, 0) == Result::Success);

    auto canvas = SwCanvas::gen();
    REQUIRE(canvas);

    auto scene = Scene::gen();
    REQUIRE(scene);
    Scene *pScene = scene.get();

    auto shape = Shape::gen();
    REQUIRE(shape);
    Shape* pShape = shape.get();

    REQUIRE(scene->push(move(shape)) == Result::Success);
    REQUIRE(canvas->push(move(scene)) == Result::Success);
    REQUIRE(canvas->update(nullptr) == Result::Success);

    //No deallocate shape.
    REQUIRE(pScene->clear(false) == Result::Success);

    //Reuse shape.
    REQUIRE(pScene->push(std::unique_ptr<Shape>(pShape)) == Result::Success);

    REQUIRE(Initializer::term(CanvasEngine::Sw) == Result::Success);
}<|MERGE_RESOLUTION|>--- conflicted
+++ resolved
@@ -36,22 +36,6 @@
     auto scene = Scene::gen();
     REQUIRE(scene);
 
-<<<<<<< HEAD
-    SECTION("Pushing Paints") {
-        REQUIRE(scene->push(move(Shape::gen())) == Result::Success);
-        REQUIRE(scene->push(move(Picture::gen())) == Result::Success);
-        REQUIRE(scene->push(move(Scene::gen())) == Result::Success);
-    }
-
-    SECTION("Pushing Null Pointer") {
-        REQUIRE(scene->push(nullptr) == Result::MemoryCorruption);
-    }
-
-    SECTION("Pushing Invalid Object") {
-        std::unique_ptr<Shape> shape = nullptr;
-        REQUIRE(scene->push(move(shape)) == Result::MemoryCorruption);
-    }
-=======
     //Pushing Paints
     REQUIRE(scene->push(move(Shape::gen())) == Result::Success);
     REQUIRE(scene->push(move(Picture::gen())) == Result::Success);
@@ -63,7 +47,6 @@
     //Pushing Invalid Object
     std::unique_ptr<Shape> shape = nullptr;
     REQUIRE(scene->push(move(shape)) == Result::MemoryCorruption);
->>>>>>> 97302d29
 }
 
 TEST_CASE("Scene Memory Reservation", "[tvgScene]")
