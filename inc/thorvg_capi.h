--- conflicted
+++ resolved
@@ -828,11 +828,10 @@
 * - TVG_RESULT_INVALID_PARAMETERS: if paint is invalid
 */
 TVG_EXPORT Tvg_Result tvg_shape_get_stroke_color(const Tvg_Paint* paint, uint8_t* r, uint8_t* g, uint8_t* b, uint8_t* a);
-<<<<<<< HEAD
+
 TVG_EXPORT Tvg_Result tvg_shape_set_stroke_linear_gradient(Tvg_Paint* paint, Tvg_Gradient* grad);
 TVG_EXPORT Tvg_Result tvg_shape_set_stroke_radial_gradient(Tvg_Paint* paint, Tvg_Gradient* grad);
 TVG_EXPORT Tvg_Result tvg_shape_get_stroke_gradient(const Tvg_Paint* paint, Tvg_Gradient** grad);
-=======
 
 
 /*!
@@ -853,7 +852,6 @@
 * - TVG_RESULT_SUCCESS: if ok.
 * - TVG_RESULT_INVALID_PARAMETERS: if paint is invalid
 */
->>>>>>> 415fca57
 TVG_EXPORT Tvg_Result tvg_shape_set_stroke_dash(Tvg_Paint* paint, const float* dashPattern, uint32_t cnt);
 
 
