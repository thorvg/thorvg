/*!
* \file thorvg_capi.h
* \brief Function provides C bindings for thorvg library. (BETA version)
* Please refer to src/examples/Capi.cpp to find thorvg_capi examples.
*
* thorvg_capi module provides a set of functionality that allows to
* implement thorvg C client with following funcionalities
* - Drawing primitive paints: Line, Arc, Curve, Path, Shapes, Polygons
* - Filling: Solid, Linear, Radial Gradient
* - Scene Graph & Affine Transformation (translation, rotation, scale ...)
* - Stroking: Width, Join, Cap, Dash
* - Composition: Blending, Masking, Path Clipping, etc
* - Pictures: SVG, Bitmap
*/

#ifndef __THORVG_CAPI_H__
#define __THORVG_CAPI_H__

/*! Importation of librairies*/
#include <stdbool.h>

#ifdef TVG_EXPORT
    #undef TVG_EXPORT
#endif

#ifdef TVG_BUILD
    #define TVG_EXPORT __attribute__ ((visibility ("default")))
#else
    #define TVG_EXPORT
#endif


#ifdef __cplusplus
extern "C" {
#endif

typedef struct _Tvg_Canvas Tvg_Canvas;
typedef struct _Tvg_Paint Tvg_Paint;
typedef struct _Tvg_Gradient Tvg_Gradient;

/**
<<<<<<< HEAD
 * \defgroup ThorVG_CAPI (BETA version)
 */
=======
* \defgroup ThorVGCapi C APIs
* \brief ThorVG provides C interface.
*
* \{
*/
>>>>>>> d4f1864c

/**
* \defgroup ThorVGCapi_Initializer Initializer
* \brief Enables initialization and termination of the ThorVG engine.
*
* \{
*/

/*!
* \def TVG_ENGINE_SW
* Software raster engine type.
*/
#define TVG_ENGINE_SW (1 << 1)


/*!
* \def TVG_ENGINE_GL
* GL raster engine type.
*/
#define TVG_ENGINE_GL (1 << 2)

/*\}*/

/*!
* \ingroup ThorVGCapi_Canvas
* \def TVG_COLORSPACE_ABGR8888
* Colorspace used to fill buffer.
*/
#define TVG_COLORSPACE_ABGR8888 0


/*!
* \ingroup ThorVGCapi_Canvas
* \def TVG_COLORSPACE_ARGB8888
* Colorspace used to fill buffer.
*/
#define TVG_COLORSPACE_ARGB8888 1


/**
 * @brief Enumeration specifying the result from the APIs.
 */
typedef enum {
    TVG_RESULT_SUCCESS = 0,            ///< The value returned in case of the correct request execution.
    TVG_RESULT_INVALID_ARGUMENT,       ///< The value returned in the event of a problem with the arguments given to the API - e.g. empty paths or null pointers.
    TVG_RESULT_INSUFFICIENT_CONDITION, ///< The value returned in case the request cannot be processed - e.g. asking for properties of an object, which does not exist.
    TVG_RESULT_FAILED_ALLOCATION,      ///< The value returned in case of unsuccessful memory allocation.
    TVG_RESULT_MEMORY_CORRUPTION,      ///< The value returned in the event of bad memory handling - e.g. failing in pointer releasing or casting
    TVG_RESULT_NOT_SUPPORTED,          ///< The value returned in case of choosing unsupported options.
    TVG_RESULT_UNKNOWN                 ///< The value returned in all other cases.
} Tvg_Result;


/**
 * @brief A data structure representing a point in two-dimensional space.
 */
typedef struct
{
    float x, y;
} Tvg_Point;


/**
 * @brief A data structure representing a three-dimensional matrix.
 */
typedef struct
{
    float e11, e12, e13;
    float e21, e22, e23;
    float e31, e32, e33;
} Tvg_Matrix;

/************************************************************************/
/* Engine API                                                           */
/************************************************************************/
/*!
* \fn Tvg_Result tvg_engine_init(unsigned engine_method, unsigned threads)
* \brief The funciton initialises thorvg library. It must be called before the
* other functions at the beggining of thorvg client.
* \ingroup ThorVGCapi_Initializer Initializer
* \code
* tvg_engine_init(TVG_ENGINE_SW, 0); //Initialize software renderer and use 1 thread
* \endcode
* \param[in] engine_method renderer type
*   - TVG_ENGINE_SW: software renderer
*   - TVG_ENGINE_GL: opengl renderer (not supported yet)
* \param[in] threads number of threads used to perform rendering. If threads = 0, only one
* thread will be used for renderer
* \return Tvg_Result return values:
*   - TVG_RESULT_SUCCESS: if ok.
*   - TVG_RESULT_INSUFFICENT_CONDITION: multiple init calls.
*   - TVG_RESULT_INVALID_ARGUMENT: not known engine_method.
*   - TVG_RESULT_NOT_SUPPORTED: not supported engine_method.
*   - TVG_RESULT_UNKOWN: internal error.
*/
TVG_EXPORT Tvg_Result tvg_engine_init(unsigned engine_method, unsigned threads);


/*!
* \fn TVG_EXPORT Tvg_Result tvg_engine_term(unsigned engine_method)
* \brief The funciton termiates renderer tasks. Used for cleanup.
* It should be called in case of termination of the thorvg library with same
* renderer types as it was passed in tvg_engine_init()
* \ingroup ThorVGCapi_Initializer Initializer
* \code
* tvg_engine_init(TVG_ENGINE_SW, 0);
* //define canvas and shapes, update shapes, general rendering calls
* tvg_engine_term(TVG_ENGINE_SW);
* \endcode
* \param engine_method renderer type
*   - TVG_ENGINE_SW: software renderer
*   - TVG_ENGINE_GL: opengl renderer (not supported yet)
* \return Tvg_Result return values:
*   - TVG_RESULT_SUCCESS: if ok.
*   - TVG_RESULT_INSUFFICENT_CONDITION: multiple terminate calls.
*   - TVG_RESULT_INVALID_ARGUMENT: not known engine_method.
*   - TVG_RESULT_NOT_SUPPORTED: not supported engine_method.
*   - TVG_RESULT_UNKOWN: internal error.
*/
TVG_EXPORT Tvg_Result tvg_engine_term(unsigned engine_method);


/**
* \defgroup ThorVGCapi_Canvas Canvas
* \brief Functions for drawing graphic elements.
* It stores all Paint objects (Shape, Scene, Picture) and creates the buffer, which can be drawn on the screen.
*
* \{
*/

/**
* \defgroup ThorVGCapi_SwCanvas SwCanvas
* \ingroup ThorVGCapi_Canvas
* \brief Functions for the rasterisation of graphic elements with a software engine.
*
* \{
*/

/************************************************************************/
/* SwCanvas API                                                         */
/************************************************************************/
/*!
* \fn TVG_EXPORT Tvg_Canvas* tvg_swcanvas_create()
* \brief The function creates a canvas, i.e. an object used for drawing shapes,
* scenes (Tvg_Paint objects)
* \code
* Tvg_Canvas *canvas = NULL;
*
* tvg_engine_init(TVG_ENGINE_SW, 4);
* canvas = tvg_swcavnas_create();
*
* //setup canvas buffer
* uint32_t *buffer = NULL;
* buffer = (uint32_t*) malloc(sizeof(uint32_t) * 100 * 100);
* if (!buffer) return;
*
* tvg_swcanvas_set_target(canvas, buffer, 100, 100, 100, TVG_COLORSPACE_ARGB8888);
*
* //add paints to canvas and setup them before draw calls
*
* tvg_canvas_destroy(canvas);
* tvg_engine_term(TVG_ENGINE_SW);
* \endcode
* \return Tvg_Canvas pointer to the canvas object, or NULL if something went wrong
*/


TVG_EXPORT Tvg_Canvas* tvg_swcanvas_create();
/*!
* \fn TVG_EXPORT Tvg_Result tvg_swcanvas_set_target(Tvg_Canvas* canvas, uint32_t* buffer, uint32_t stride, uint32_t w, uint32_t h, uint32_t cs)
* \brief The function sets memory buffer used by renderer and define colorspace used for renderering. For optimisation reasons, the library
* does not allocate memory for the output buffer on its own. Buffer is used to integrate thorvg with external libraries. Please refer to examples/Capi.cpp
* where thorvg is integrated with the EFL lib.
* \param[in] canvas The pointer to Tvg_Canvas object.
* \param[in] buffer The uint32_t pointer to allocated memory.
* \param[in] stride The buffer stride - in most cases width.
* \param[in] w The buffer width
* \param[in] h The buffer height
* \param[in] cs The buffer colorspace, defines position of color in raw pixel data.
* - TVG_COLORSPACE_ABGR8888
* - TVG_COLORSPACE_ARGB8888
* \return Tvg_Result return values:
* - TVG_RESULT_SUCCESS: if ok.
* - TVG_RESULT_MEMORY_CORRUPTION: A canvas is not valid.
* - TVG_RESULT_INVALID_ARGUMENTS: invalid buffer, stride = 0, w or h = 0
*/
TVG_EXPORT Tvg_Result tvg_swcanvas_set_target(Tvg_Canvas* canvas, uint32_t* buffer, uint32_t stride, uint32_t w, uint32_t h, uint32_t cs);


/* \} */


/************************************************************************/
/* Common Canvas API                                                    */
/************************************************************************/
/*!
* \fn TVG_EXPORT Tvg_Result tvg_canvas_destroy(Tvg_Canvas* canvas)
* \brief The function clears canvas internal data (e.g all paints stored by canvas)
* and destroy canvas object. There is no need to call tvg_paint_del API manually for
* each paint. This function releases stored paints data. If there is a need to destroy
* paint manually in thorvg client runtime tvg_canvas_clear(canvas, false) API should be
* called, but in that case all shapes should be deleted by thorvg client.
* \code
* static Tvg_Canvas *canvas = NULL;
* static uint32_t *buffer = NULL;
*
* static void _init() {
*   canvas = tvg_swcavnas_create();
*   buffer = (uint32_t*) malloc(sizeof(uint32_t) * 100 * 100);
*   tvg_swcanvas_set_target(canvas, buffer, 100, 100, 100, TVG_COLORSPACE_ARGB8888);
* }
*
* //a task called from main function in a loop
* static void _job(const int cmd) {
*   switch (cmd) {
*     case CMD_EXIT: return 0;
*     case CMD_ADD_RECT:
*       //define valid rectangle shape
*       tvg_canvas_push(canvas, rect);
*       break;
*     case CMD_DEL_RECT:
*       tvg_shape_del(rect);
*       //now to safely delete Tvg_Canvas, tvg_canvas_clear() API have to be used.
*       break;
*     default:
*       break;
*   }
* }
*
* int main(int argc, char **argv) {
*   int cmd = 0;
*   int stop = 1;
*
*   tvg_engine_init(TVG_ENGINE_SW, 4);
*
*   while (stop) {
*      //wait for command e.g. from console
*      stop = _job(cmd);
*   }
*   tvg_canvas_clear(canvas, false);
*   tvg_canvas_destroy(canvas);
*   tvg_engine_term(TVG_ENGINE_SW);
*   return 0;
* }
*
*
* tvg_canvas_destroy(canvas);
* tvg_engine_term()
* \endcode
* \param[in] canvas Tvg_Canvas pointer
* \return Tvg_Result return values:
* - TVG_RESULT_SUCCESS: if ok.
* - TVG_RESULT_INVALID_ARGUMENT: if canvas is a NULL pointer.
*/
TVG_EXPORT Tvg_Result tvg_canvas_destroy(Tvg_Canvas* canvas);


/*!
* \fn TVG_EXPORT Tvg_Result tvg_canvas_push(Tvg_Canvas* canvas, Tvg_Paint* paint)
* \brief The function inserts paint object in the canvas.
* \param[in] canvas Tvg_Canvas pointer
* \param[in] paint Tvg_Paint pointer
* \return Tvg_Result return values:
* - TVG_RESULT_SUCCESS: if ok.
* - TVG_RESULT_INVALID_PARAMETERS: if canvas or if paint are NULL pointers.
* - TVG_RESULT_MEMORY_CORRUPTION: if paint is not a valid Tvg_Paint object.
*/
TVG_EXPORT Tvg_Result tvg_canvas_push(Tvg_Canvas* canvas, Tvg_Paint* paint);


/*!
* \fn TVG_EXPORT Tvg_Result tvg_canvas_reserve(Tvg_Canvas* canvas, uint32_t n)
* \brief The function reserves a memory for objects. It might be used to reduce
* reallocations in any cases when number of Tvg_Paints stored in canvas is known
* or it can be estimated.
* \code
* Tvg_Canvas *canvas = NULL;
*
* tvg_engine_init(TVG_ENGINE_SW, 4);
* canvas = tvg_swcavnas_create();
*
* uint32_t *buffer = NULL;
* buffer = (uint32_t*) malloc(sizeof(uint32_t) * 100 * 100);
* if (!buffer) return;
*
* tvg_swcanvas_set_target(canvas, buffer, 100, 100, 100, TVG_COLORSPACE_ARGB8888);
* tvg_canvas_reserve(canvas, 100); //reserve array for 100 paints in canvas.
*
* tvg_canvas_destroy(canvas);
* tvg_engine_term()
* \endcode
* \param[in] canvas Tvg_Canvas pointer.
* \param[in] n uint32_t reserved space.
* \return Tvg_Result return values:
* - TVG_RESULT_SUCCESS: if ok.
* - TVG_RESULT_INVALID_PARAMETERS: if canvas is invalid.
*/
TVG_EXPORT Tvg_Result tvg_canvas_reserve(Tvg_Canvas* canvas, uint32_t n);


/*!
* \fn TVG_EXPORT Tvg_Result tvg_canvas_clear(Tvg_Canvas* canvas, bool free)
* \brief The function clears a Tvg_Canvas from pushed paints. If free is set to true,
* Tvg_Paints stored in canvas also will be released. If free is set to false,
* all paints should be released manually to avoid memory leaks.
* \param canvas Tvg_Canvas pointer.
* \param free boolean, if equals true, function release all paints stored in given canvas.
* \return
* - TVG_RESULT_SUCCESS: if ok.
* - TVG_RESULT_INVALID_PARAMETERS: if canvas is invalid
*/
TVG_EXPORT Tvg_Result tvg_canvas_clear(Tvg_Canvas* canvas, bool free);


/*!
* \fn TVG_EXPORT Tvg_Result tvg_canvas_update(Tvg_Canvas* canvas)
* \brief The function update all paints in given canvas. Should be called before draw to
* prepare shapes for rendering.
* \code
* //A frame drawing example. Thread safety and events implementation is skipped to show only thorvg code.
*
* static Tvg_Canvas *canvas = NULL;
* static Tvg_Paint *rect = NULL;
*
* int _frame_render(void) {
*   tvg_canvas_update(canvas);
*   tvg_canvas_draw(canvas);
*   tvg_canvas_sync(canvas);
* }
*
* //event handler from your code or third party library
* void _event_handler(event *event_data) {
*   if (!event_data) return NULL;
*     switch(event_data.type) {
*       case EVENT_RECT_ADD:
*         if (!rect) {
*           tvg_shape_append_rect(shape, 10, 10, 50, 50, 0, 0);
*           tvg_shape_set_stroke_width(shape, 1.0f);
*           tvg_shape_set_stroke_color(shape, 255, 0, 0, 255);
*           tvg_canvas_push(canvas, shape);
*         }
*         break;
*       case EVENT_RECT_MOVE:
*         if (rect) tvg_paint_translate(rect, 10.0, 10.0);
*           break;
*         default:
*           break;
*   }
* }
*
* int main(int argc, char **argv) {
*   //example handler from your code or third party lib
*   event_handler_add(handler, _event_handler);
*
*   //create frame rendering process which calls _frame_render() function.
*   app_loop_begin(_frame_render);
*   app_loop_finish();
*   cleanup();
* }
* \endcode
* \param[in] canvas Tvg_Canvas pointer
* \return Tvg_Result return value
* - TVG_RESULT_SUCCESS: if ok.
* - TVG_RESULT_INVALID_PARAMETERS: if canvas is invalid]
*/
TVG_EXPORT Tvg_Result tvg_canvas_update(Tvg_Canvas* canvas);


/*!
* \fn TVG_EXPORT Tvg_Result tvg_canvas_update_paint(Tvg_Canvas* canvas, Tvg_Paint* paint)
* \brief The funciton updates shape before rendering. If a client application using the
* thorvg library does not update the entire canvas (tvg_canvas_update()) in the frame
* rendering process, Tvg_Paints previosly added to the canvas should be updated manually
* using this function.
* \param[in] canvas Tvg_Canvas pointer
* \param[in] paint Tvg_Paint pointer to update
* \return Tvg_Result return value
* - TVG_RESULT_SUCCESS: if ok.
* - TVG_RESULT_INVALID_PARAMETERS: if canvas is invalid
*/
TVG_EXPORT Tvg_Result tvg_canvas_update_paint(Tvg_Canvas* canvas, Tvg_Paint* paint);


/*!
* \fn TVG_EXPORT Tvg_Result tvg_canvas_draw(Tvg_Canvas* canvas)
* \brief The function start rendering process. All shapes from the given canvas will be rasterized
* to the buffer.
* \param[in] canvas
* \return Tvg_Result return value
* - TVG_RESULT_SUCCESS: if ok.
* - TVG_RESULT_INSUFFICIENT_CONDITION: interna rendering errors.
* - TVG_RESULT_INVALID_PARAMETERS: if canvas is invalid.
*/
TVG_EXPORT Tvg_Result tvg_canvas_draw(Tvg_Canvas* canvas);


/*!
* \fn TVG_EXPORT Tvg_Result tvg_canvas_sync(Tvg_Canvas* canvas)
* \brief The function finalize rendering process. It should be called after tvg_canvas_draw(canvas).
* \param[in] canvas
* \return Tvg_Result return value
* - TVG_RESULT_SUCCESS: if ok.
* - TVG_RESULT_INVALID_PARAMETERS: if canvas is invalids.
*/
TVG_EXPORT Tvg_Result tvg_canvas_sync(Tvg_Canvas* canvas);

/* \} */

/**
* \defgroup ThorVGCapi_Paint Paint
* \brief Functions for managing graphic elements. It enables duplication, transformation and composition.
*
* \{
*/

/************************************************************************/
/* Paint API                                                            */
/************************************************************************/
/**
 * @brief Enumeration indicating the method used in the composition of two objects - the target and the source.
 */
typedef enum {
    TVG_COMPOSITE_METHOD_NONE = 0,           ///< No composition is applied.
    TVG_COMPOSITE_METHOD_CLIP_PATH,          ///< The intersection of the source and the target is determined and only the resulting pixels from the source are rendered.
    TVG_COMPOSITE_METHOD_ALPHA_MASK,         ///< The pixels of the source and the target are alpha blended. As a result, only the part of the source, which intersects with the target is visible.
    TVG_COMPOSITE_METHOD_INVERSE_ALPHA_MASK, ///< The pixels of the source and the complement to the target's pixels are alpha blended. As a result, only the part of the source which is not covered by the target is visible.
} Tvg_Composite_Method;

/*!
* \fn TVG_EXPORT Tvg_Result tvg_paint_del(Tvg_Paint* paint)
* \brief The function releases given paint object. The tvg_canvas_clear(canvas, true) or tvg_canvas_del(canvas)
* releases previously pushed paints internally. If this function is used, tvg_canvas_clear(canvas, false) should
* be used to avoid unexpected behaviours.
* \code
* //example of cleanup function
* Tvg_Paint *rect = NULL; //rectangle shape added in other function
*
* //rectangle delete API
* int rectangle_delete(void) {
*   if (rect) tvg_paint_del(rect);
*   rect = NULL;
* }
*
* int cleanup(void) {
*   tvg_canvas_clear(canvas, false);
*   tvg_canvas_del(canvas);
*   canvas = NULL;
* }
* \endcode
* \param[in] paint Tvg_Paint pointer
* \return Tvg_Result return value
* - TVG_RESULT_SUCCESS: if ok.
* - TVG_RESULT_INVALID_PARAMETERS: if paint is invalid
*/
TVG_EXPORT Tvg_Result tvg_paint_del(Tvg_Paint* paint);


/*!
* \fn TVG_EXPORT Tvg_Result tvg_paint_scale(Tvg_Paint* paint, float factor)
* \brief The function scales given paint using given factor.
* \param[in] paint Tvg_Paint pointer
* \param[in] factor double scale factor
* \return Tvg_Result return value
* - TVG_RESULT_SUCCESS: if ok.
* - TVG_RESULT_INSUFFICENT_CONDITION: if invalid factor is used.
* - TVG_RESULT_INVALID_PARAMETERS: if paint is invalid
*/
TVG_EXPORT Tvg_Result tvg_paint_scale(Tvg_Paint* paint, float factor);


/*!
* \fn TVG_EXPORT Tvg_Result tvg_paint_rotate(Tvg_Paint* paint, float degree)
* \brief The function rotates the givent paint by the given degree.
* \param[in] paint Tvg_Paint pointer
* \param[in] degree double rotation degree
* \return Tvg_Result return value
* - TVG_RESULT_SUCCESS: if ok.
* - TVG_RESULT_INSUFFICENT_CONDITION: if invalid degree is used.
* - TVG_RESULT_INVALID_PARAMETERS: if paint is invalid.
*/
TVG_EXPORT Tvg_Result tvg_paint_rotate(Tvg_Paint* paint, float degree);


/*!
* \fn TVG_EXPORT Tvg_Result tvg_paint_translate(Tvg_Paint* paint, float x, float y)
* \brief The function moves the given paint in the X,Y coordinate system.
* \param[in] paint Tvg_Paint pointer
* \param[in] x float x shift
* \param[in] y float y shift
* \return Tvg_Result return value
* - TVG_RESULT_SUCCESS: if ok.
* - TVG_RESULT_INVALID_PARAMETERS: if paint is invalid
*/
TVG_EXPORT Tvg_Result tvg_paint_translate(Tvg_Paint* paint, float x, float y);


/*!
* \fn TVG_EXPORT Tvg_Result tvg_paint_transform(Tvg_Paint* paint, const Tvg_Matrix* m)
* \brief The function transforms given paint using transformation matrix. It could
* be used to move, rotate in 2d coordinates system and rotate in 3d coordinates system
* \param[in] paint Tvg_Paint pointer
* \param[in] m Tvg_Matrix pointer
* \return Tvg_Result return value
* - TVG_RESULT_SUCCESS: if ok.
* - TVG_RESULT_INVALID_PARAMETERS: if paint or m is invalid
*/
TVG_EXPORT Tvg_Result tvg_paint_transform(Tvg_Paint* paint, const Tvg_Matrix* m);


/*!
* \fn TVG_EXPORT Tvg_Result tvg_paint_set_opacity(Tvg_Paint* paint, uint8_t opacity)
* \brief The function sets opacity of paint. It could be used in Tvg_Scene to implement
* translucent layers of shapes.
* \param[in] paint Tvg_Paint pointer
* \param[in] opacity uint8_t opacity value
* \return Tvg_Result return value
* - TVG_RESULT_SUCCESS: if ok.
* - TVG_RESULT_INVALID_PARAMETERS: if paint is invalid
*/
TVG_EXPORT Tvg_Result tvg_paint_set_opacity(Tvg_Paint* paint, uint8_t opacity);


/*!
* \fn TVG_EXPORT Tvg_Result tvg_paint_get_opacity(Tvg_Paint* paint, uint8_t* opacity)
* \brief The function gets opacity of given paint
* \param[in] paint Tvg_Paint pointer
* \param[out] opacity uint8_t pointer to store opacity
* \return Tvg_Result return value
* - TVG_RESULT_SUCCESS: if ok.
* - TVG_RESULT_INVALID_PARAMETERS: if canvas is invalid
*/
TVG_EXPORT Tvg_Result tvg_paint_get_opacity(Tvg_Paint* paint, uint8_t* opacity);


/*!
* \fn TVG_EXPORT Tvg_Paint* tvg_paint_duplicate(Tvg_Paint* paint)
* \brief The function duplicates given paint. Returns newly allocated paint with the
* same properties (stroke, color, path). It could be used to duplicate scenes too.
* \param[in] paint Tvg_Paint pointer
* \return Tvg_Paint pointer to duplicatede paint
*/
TVG_EXPORT Tvg_Paint* tvg_paint_duplicate(Tvg_Paint* paint);


/*!
* \fn TVG_EXPORT Tvg_Result tvg_paint_get_bounds(const Tvg_Paint* paint, float* x, float* y, float* w, float* h)
* \brief The function returns paint path bounds.
* \param[in] paint Tvg_Paint pointer
* \param[out] x float x position
* \param[out] y float y position
* \param[out] w float paint width
* \param[out] h float paint height
* \return Tvg_Result return value
* - TVG_RESULT_SUCCESS: if ok.
* - TVG_RESULT_INVALID_PARAMETERS: if paint is invalid
*/
TVG_EXPORT Tvg_Result tvg_paint_get_bounds(const Tvg_Paint* paint, float* x, float* y, float* w, float* h);

/*!
* \fn TVG_EXPORT Tvg_Result tvg_paint_set_composite_method(Tvg_Paint* paint, Tvg_Paint* target, Tvg_Composite_Method method)
* \brief The function set composition method.
* \param[in] paint Tvg_Paint composition source
* \param[in] target Tvg_Paint composition target
* \param[in] method Tvg_Composite_Method used composite method
* \return Tvg_Result return value
* - TVG_RESULT_SUCCESS: if ok.
* - TVG_RESULT_INVALID_PARAMETERS: if paint is invalid
*/
TVG_EXPORT Tvg_Result tvg_paint_set_composite_method(Tvg_Paint* paint, Tvg_Paint* target, Tvg_Composite_Method method);

/** \}*/

/**
* \defgroup ThorVGCapi_Shape Shape
* \brief Functions representing two-dimensional figures and their properties.
* The shapes of the figures in the Shape object are stored as the sub-paths in the path.
* The data to be saved in the path can be read directly from the svg file or through the provided APIs.
*
* \{
*/

/************************************************************************/
/* Shape API                                                            */
/************************************************************************/

/**
 * @brief Enumeration specifying the values of the path commands accepted by ThorVG.
 *
 * Not to be confused with the path commands from the svg path element (like M, L, Q, H and many others).
 * ThorVG interprets all of them and translates to the ones from the PathCommand values.
 */
typedef enum {
    TVG_PATH_COMMAND_CLOSE = 0, ///< Ends the current sub-path and connects it with its initial point - corresponds to Z command in the svg path commands.
    TVG_PATH_COMMAND_MOVE_TO,   ///< Sets a new initial point of the sub-path and a new current point - corresponds to M command in the svg path commands.
    TVG_PATH_COMMAND_LINE_TO,   ///< Draws a line from the current point to the given point and sets a new value of the current point - corresponds to L command in the svg path commands.
    TVG_PATH_COMMAND_CUBIC_TO   ///< Draws a cubic Bezier curve from the current point to the given point using two given control points and sets a new value of the current point - corresponds to C command in the svg path commands.
} Tvg_Path_Command;


/**
 * @brief Enumeration determining the ending type of a stroke in the open sub-paths.
 */
typedef enum {
    TVG_STROKE_CAP_SQUARE = 0, ///< The stroke is extended in both endpoints of a sub-path by a rectangle, with the width equal to the stroke width and the length equal to the half of the stroke width. For zero length sub-paths the square is rendered with the size of the stroke width.
    TVG_STROKE_CAP_ROUND,      ///< The stroke is extended in both endpoints of a sub-path by a half circle, with a radius equal to the half of a stroke width. For zero length sub-paths a full circle is rendered.
    TVG_STROKE_CAP_BUTT        ///< The stroke ends exactly at each of the two endpoints of a sub-path. For zero length sub-paths no stroke is rendered.
} Tvg_Stroke_Cap;


/**
 * @brief Enumeration specifying how to fill the area outside the gradient bounds.
 */
typedef enum {
    TVG_STROKE_JOIN_BEVEL = 0, ///< The outer corner of the joined path segments is bevelled at the join point. The triangular region of the corner is enclosed by a straight line between the outer corners of each stroke.
    TVG_STROKE_JOIN_ROUND,     ///< The outer corner of the joined path segments is rounded. The circular region is centered at the join point.
    TVG_STROKE_JOIN_MITER      ///< The outer corner of the joined path segments is spiked. The spike is created by extension beyond the join point of the outer edges of the stroke until they intersect. In case the extension goes beyond the limit, the join style is converted to the Bevel style.
} Tvg_Stroke_Join;


/**
 * @brief Enumeration specifying how to fill the area outside the gradient bounds.
 */
typedef enum {
    TVG_STROKE_FILL_PAD = 0, ///< The remaining area is filled with the closest stop color.
    TVG_STROKE_FILL_REFLECT, ///< The gradient pattern is reflected outside the gradient area until the expected region is filled.
    TVG_STROKE_FILL_REPEAT   ///< The gradient pattern is repeated continuously beyond the gradient area until the expected region is filled.
} Tvg_Stroke_Fill;


/**
 * @brief Enumeration specifying the algorithm used to establish which parts of the shape are treated as the inside of the shape.
 */
typedef enum {
    TVG_FILL_RULE_WINDING = 0, ///< A line from the point to a location outside the shape is drawn. The intersections of the line with the path segment of the shape are counted. Starting from zero, if the path segment of the shape crosses the line clockwise, one is added, otherwise one is subtracted. If the resulting sum is non zero, the point is inside the shape.
    TVG_FILL_RULE_EVEN_ODD     ///< A line from the point to a location outside the shape is drawn and its intersections with the path segments of the shape are counted. If the number of intersections is an odd number, the point is inside the shape.
} Tvg_Fill_Rule;

/*!
* \fn TVG_EXPORT Tvg_Paint* tvg_shape_new()
* \brief The function creates a new shape
* \return Tvg_Paint pointer or NULL if something went wrong
*/
TVG_EXPORT Tvg_Paint* tvg_shape_new();


/*!
* \fn TVG_EXPORT Tvg_Result tvg_shape_reset(Tvg_Paint* paint)
* \brief The function resets shape properties like path, stroke properties, fill color
* \param[in] paint Tvg_Paint pointer
* \return Tvg_Result return value
* - TVG_RESULT_SUCCESS: if ok.
* - TVG_RESULT_INVALID_PARAMETERS: if paint is invalid
*/
TVG_EXPORT Tvg_Result tvg_shape_reset(Tvg_Paint* paint);


/*!
* \fn TVG_EXPORT Tvg_Result tvg_shape_move_to(Tvg_Paint* paint, float x, float y)
* \brief The funciton moves the current point to the given point.
* \param[in] paint Tvg_paint pointer
* \param[in] x move x coordinate
* \param[in] y move y coordinate
* \return Tvg_Result return value
* - TVG_RESULT_SUCCESS: if ok.
* - TVG_RESULT_INVALID_PARAMETERS: if paint is invalid
*/
TVG_EXPORT Tvg_Result tvg_shape_move_to(Tvg_Paint* paint, float x, float y);


/*!
* \fn TVG_EXPORT Tvg_Result tvg_shape_line_to(Tvg_Paint* paint, float x, float y)
* \brief The funciton adds straight line from the current point to the given point.
* \param[in] paint Tvg_Paint pointer
* \param[in] x line end x position
* \param[in] y line end y position
* \return Tvg_Result return value
* - TVG_RESULT_SUCCESS: if ok.
* - TVG_RESULT_INVALID_PARAMETERS: if paint is invalid
*/
TVG_EXPORT Tvg_Result tvg_shape_line_to(Tvg_Paint* paint, float x, float y);


/*!
* \fn TVG_EXPORT Tvg_Result tvg_shape_cubic_to(Tvg_Paint* paint, float cx1, float cy1, float cx2, float cy2, float x, float y)
* \brief The function adds a cubic Bezier curve between the current point and given end point (x, y) specified by control
points (cx1, cy1) and (cx2, cy2).
* \param[in] paint Tvg_Paint pointer
* \param[in] cx1 First control point x coordinate
* \param[in] cy1 First control point y coordinate
* \param[in] cx2 Second control point x coordinate
* \param[in] cy2 Second control point y coordinate
* \param[in] x Line end x coordinate
* \param[in] y Line end y coordinate
* \return Tvg_Result return value
* - TVG_RESULT_SUCCESS: if ok.
* - TVG_RESULT_INVALID_PARAMETERS: if paint is invalid
*/
TVG_EXPORT Tvg_Result tvg_shape_cubic_to(Tvg_Paint* paint, float cx1, float cy1, float cx2, float cy2, float x, float y);


/*!
* \fn TVG_EXPORT Tvg_Result tvg_shape_close(Tvg_Paint* paint)
* \brief The function closes current path by drawing line to the start position of it.
* \param[in] paint
* \return Tvg_Result return value
* - TVG_RESULT_SUCCESS: if ok.
* - TVG_RESULT_INVALID_PARAMETERS: if paint is invalid
*/
TVG_EXPORT Tvg_Result tvg_shape_close(Tvg_Paint* paint);
/*!
* \fn TVG_EXPORT Tvg_Result tvg_shape_append_rect(Tvg_Paint* paint, float x, float y, float w, float h, float rx, float ry)
* \brief The function appends rectangle in start position specified by x and y parameters, size spiecified by w and h parameters
* and rounded rectangles specified by rx, ry parameteres
* \param[in] paint Tvg_Paint pointer
* \param[in] x start x position
* \param[in] y start y position
* \param[in] w rectangle width
* \param[in] h rectangle height
* \param[in] rx rectangle corner x radius
* \param[in] ry rectangle corner y radius
* \return Tvg_Result return value
* - TVG_RESULT_SUCCESS: if ok.
* - TVG_RESULT_INVALID_PARAMETERS: if paint is invalid
*/
TVG_EXPORT Tvg_Result tvg_shape_append_rect(Tvg_Paint* paint, float x, float y, float w, float h, float rx, float ry);


/*!
* \fn TVG_EXPORT Tvg_Result tvg_shape_append_circle(Tvg_Paint* paint, float cx, float cy, float rx, float ry)
* \brief The function appends circle with center in (cx, cy) point, x radius (rx) and y radius (ry)
* \param[in] paint Tvg_Paint pointer
* \param[in] cx circle x center
* \param[in] cy circle y center
* \param[in] rx circle x radius
* \param[in] ry circle y radius
* \return Tvg_Result return value
* - TVG_RESULT_SUCCESS: if ok.
* - TVG_RESULT_INVALID_PARAMETERS: if paint is invalid
*/
TVG_EXPORT Tvg_Result tvg_shape_append_circle(Tvg_Paint* paint, float cx, float cy, float rx, float ry);


/*!
* \fn TVG_EXPORT Tvg_Result tvg_shape_append_arc(Tvg_Paint* paint, float cx, float cy, float radius, float startAngle, float sweep, uint8_t pie)
* \brief The function append an arc to the shape with center in (cx, cy) position. Arc radius is set by radius parameter. Start position of an
* arcus is defined by startAngle variable. Arcus lenght is set by sweep parameter. To draw closed arcus pie parameter should be set to true.
* \param[in] paint Tvg_Paint pointer
* \param[in] cx arcus x center
* \param[in] cy arcus y center
* \param[in] radius radius of an arc
* \param[in] startAngle start angle of an arc in degrees
* \param[in] sweep lenght of an arc in degrees
* \param[in] pie arcus close parameter
* \return Tvg_Result return value
* - TVG_RESULT_SUCCESS: if ok.
* - TVG_RESULT_INVALID_PARAMETERS: if paint is invalid
*/
TVG_EXPORT Tvg_Result tvg_shape_append_arc(Tvg_Paint* paint, float cx, float cy, float radius, float startAngle, float sweep, uint8_t pie);


/*!
* \fn TVG_EXPORT Tvg_Result tvg_shape_append_path(Tvg_Paint* paint, const Tvg_Path_Command* cmds, uint32_t cmdCnt, const Tvg_Point* pts, uint32_t ptsCnt)
* \brief The function append path specified by path commands and path points
* \param[in] paint Tvg_Paint pointer
* \param[in] cmds array of path commands
* \param[in] cmdCnt lenght of commands array
* \param[in] pts array of command points
* \param[in] ptsCnt lenght of command points array
* \return Tvg_Result return value
* - TVG_RESULT_SUCCESS: if ok.
* - TVG_RESULT_INVALID_PARAMETERS: if paint is invalid
*/
TVG_EXPORT Tvg_Result tvg_shape_append_path(Tvg_Paint* paint, const Tvg_Path_Command* cmds, uint32_t cmdCnt, const Tvg_Point* pts, uint32_t ptsCnt);


/*!
* \fn TVG_EXPORT Tvg_Result tvg_shape_get_path_coords(const Tvg_Paint* paint, const Tvg_Point** pts, uint32_t* cnt)
* \brief The function get path coordinates to the Tvg_Point array. Array length is specified by cnt output parameter.
* The function does not allocate any data, it operates on internal memory. There is no need to free pts array.
* \code
* Tvg_Shape *shape = tvg_shape_new();
* Tvg_Point *coords = NULL;
* uint32_t len = 0;
*
* tvg_shape_append_circle(shape, 10, 10, 50, 50);
* tvg_shape_get_path_coords(shape, (const Tvg_Point**)&coords, &coords_len);
* //thorvg aproximates circle by four Bezier lines. In example above cmds array will store their coordinates
* \endcode
* \param[in] paint Tvg_Paint pointer
* \param[out] pts points output array
* \param[out] cnt points array length
* \return Tvg_Result return value
* - TVG_RESULT_SUCCESS: if ok.
* - TVG_RESULT_INVALID_PARAMETERS: if paint is invalid
*/
TVG_EXPORT Tvg_Result tvg_shape_get_path_coords(const Tvg_Paint* paint, const Tvg_Point** pts, uint32_t* cnt);


/*!
* \fn TVG_EXPORT Tvg_Result tvg_shape_get_path_commands(const Tvg_Paint* paint, const Tvg_Path_Command** cmds, uint32_t* cnt)
* \brief The function gets path commands to commands array. Array length is specified by cnt output parameter.
* The function does not allocate any data. There is no need to cmds array.
* \code
* Tvg_Shape *shape = tvg_shape_new();
* Tvg_Point *coords = NULL;
* uint32_t len = 0;
*
* tvg_shape_append_circle(shape, 10, 10, 50, 50);
* tvg_shape_get_path_commands(shape, (const Tvg_Path_Command**)&cmds, &len);
* //thorvg aproximates circle by four Bezier lines. In example above cmds array will store their coordinates
* \endcode
* \param[in] paint Tvg_Paint pointer
* \param[out] cmds commands output array
* \param[out] cnt commands array length
* \return Tvg_Result return value
* - TVG_RESULT_SUCCESS: if ok.
* - TVG_RESULT_INVALID_PARAMETERS: if paint is invalid
*/
TVG_EXPORT Tvg_Result tvg_shape_get_path_commands(const Tvg_Paint* paint, const Tvg_Path_Command** cmds, uint32_t* cnt);


/*!
* \fn TVG_EXPORT Tvg_Result tvg_shape_set_stroke_width(Tvg_Paint* paint, float width)
* \brief The function sets shape's stroke width.
* \param[in] paint Tvg_Paint pointer
* \param[in] width stroke width parameter
* \return Tvg_Result return value
* - TVG_RESULT_SUCCESS: if ok.
* - TVG_RESULT_INVALID_PARAMETERS: if paint is invalid
*/
TVG_EXPORT Tvg_Result tvg_shape_set_stroke_width(Tvg_Paint* paint, float width);


/*!
* \fn TVG_EXPORT Tvg_Result tvg_shape_get_stroke_width(const Tvg_Paint* paint, float* width)
* \brief The function gets shape's stroke width
* \param[in] paint Tvg_Paint pointer
* \param[out] width stroke width
* \return Tvg_Result return value
* - TVG_RESULT_SUCCESS: if ok.
* - TVG_RESULT_INVALID_PARAMETERS: if paint is invalid
*/
TVG_EXPORT Tvg_Result tvg_shape_get_stroke_width(const Tvg_Paint* paint, float* width);


/*!
* \fn TVG_EXPORT Tvg_Result tvg_shape_set_stroke_color(Tvg_Paint* paint, uint8_t r, uint8_t g, uint8_t b, uint8_t a)
* \brief The function sets shape's stroke color.
* \param[in] paint Tvg_Paint pointer
* \param[in] r red value
* \param[in] g green value
* \param[in] b blue value
* \param[in] a opacity value
* \return Tvg_Result return value
* - TVG_RESULT_SUCCESS: if ok.
* - TVG_RESULT_INVALID_PARAMETERS: if paint is invalid
*/
TVG_EXPORT Tvg_Result tvg_shape_set_stroke_color(Tvg_Paint* paint, uint8_t r, uint8_t g, uint8_t b, uint8_t a);


/*!
* \fn TVG_EXPORT Tvg_Result tvg_shape_get_stroke_color(const Tvg_Paint* paint, uint8_t* r, uint8_t* g, uint8_t* b, uint8_t* a)
* \brief The function gets shape's stroke color
* \param[in] paint Tvg_Paint pointer
* \param[out] r red value
* \param[out] g green value
* \param[out] b blue value
* \param[out] a opacity value
* \return Tvg_Result return value
* - TVG_RESULT_SUCCESS: if ok.
* - TVG_RESULT_INVALID_PARAMETERS: if paint is invalid
*/
TVG_EXPORT Tvg_Result tvg_shape_get_stroke_color(const Tvg_Paint* paint, uint8_t* r, uint8_t* g, uint8_t* b, uint8_t* a);


/*!
* \fn TVG_EXPORT Tvg_Result tvg_shape_set_stroke_linear_gradient(Tvg_Paint* paint, Tvg_Gradient* grad)
* \brief The function inserts linear gradient object as an shape stroke.
* \param[in] paint Tvg_Paint pointer
* \param[in] grad Tvg_Gradient pointer (linear)
* \return Tvg_Result return value
* - TVG_RESULT_SUCCESS: if ok.
* - TVG_RESULT_INVALID_PARAMETERS: if paint is invalid
*/
TVG_EXPORT Tvg_Result tvg_shape_set_stroke_linear_gradient(Tvg_Paint* paint, Tvg_Gradient* grad);


/*!
* \fn TVG_EXPORT Tvg_Result tvg_shape_set_stroke_radial_gradient(Tvg_Paint* paint, Tvg_Gradient* grad)
* \brief The function inserts radial gradient object as an shape stroke.
* \param[in] paint Tvg_Paint pointer
* \param[in] grad Tvg_Gradient pointer
* \return Tvg_Result return value
* - TVG_RESULT_SUCCESS: if ok.
* - TVG_RESULT_INVALID_PARAMETERS: if paint is invalid
*/
TVG_EXPORT Tvg_Result tvg_shape_set_stroke_radial_gradient(Tvg_Paint* paint, Tvg_Gradient* grad);


/*!
* \fn TVG_EXPORT Tvg_Result tvg_shape_get_stroke_gradient(const Tvg_Paint* paint, Tvg_Gradient** grad)
* \brief The function returns gradient previously inserted to given shape stroke. Function deos not
* allocate any data.
* \param[in] paint Tvg_Paint pointer
* \param[out] grad Tvg_Gradient pointer
* \return Tvg_Result return value
* - TVG_RESULT_SUCCESS: if ok.
* - TVG_RESULT_INVALID_PARAMETERS: if paint is invalid
*/
TVG_EXPORT Tvg_Result tvg_shape_get_stroke_gradient(const Tvg_Paint* paint, Tvg_Gradient** grad);


/*!
* \fn TVG_EXPORT Tvg_Result tvg_shape_set_stroke_dash(Tvg_Paint* paint, const float* dashPattern, uint32_t cnt)
* \brief The function sets shape's stroke dash mode. Dash pattern is an array of floats with size which have to be
* divisible by 2. Position with index not divisible by 2 defines length of line. Positions divisible by 2 defines
* length of gap
* \code
* //dash pattern examples
* float dashPattern[2] = {20, 10};  // -- - -- - -- -
* float dashPattern[2] = {40, 20};  // ----  ----  ----
* float dashPattern[4] = {10, 20, 30, 40} // -  ---
* \endcode
* \param[in] paint Tvg_Paint pointer
* \param[in] dashPattern array of floats descibing pattern [(line, gap)]
* \param[in] cnt size of an array
* \return Tvg_Result return value
* - TVG_RESULT_SUCCESS: if ok.
* - TVG_RESULT_INVALID_PARAMETERS: if paint is invalid
*/
TVG_EXPORT Tvg_Result tvg_shape_set_stroke_dash(Tvg_Paint* paint, const float* dashPattern, uint32_t cnt);


/*!
* \fn TVG_EXPORT Tvg_Result tvg_shape_get_stroke_dash(const Tvg_Paint* paint, const float** dashPattern, uint32_t* cnt)
* \brief The function returns shape's stroke dash pattern and its size.
* \see tvg_shape_set_stroke_dash
* \param[in] paint Tvg_Paint pointer
* \param[out] dashPattern array of floats describing pattern
* \param[out] cnt size of an array
* \return Tvg_Result return value
* - TVG_RESULT_SUCCESS: if ok.
* - TVG_RESULT_INVALID_PARAMETERS: if paint is invalid
*/
TVG_EXPORT Tvg_Result tvg_shape_get_stroke_dash(const Tvg_Paint* paint, const float** dashPattern, uint32_t* cnt);


/*!
* \fn TVG_EXPORT Tvg_Result tvg_shape_set_stroke_cap(Tvg_Paint* paint, Tvg_Stroke_Cap cap)
* \brief The function sets the stroke capabilities style to be used for stroking the path.
* \see Tvg_Stroke_Cap
* \see tvg_shape_get_stroke_cap
* \param[in] paint Tvg_Paint pointer
* \param[in] cap stroke capabilities
* \return Tvg_Result return value
* - TVG_RESULT_SUCCESS: if ok.
* - TVG_RESULT_INVALID_PARAMETERS: if paint is invalid
*/
TVG_EXPORT Tvg_Result tvg_shape_set_stroke_cap(Tvg_Paint* paint, Tvg_Stroke_Cap cap);


/*!
* \fn TVG_EXPORT Tvg_Result tvg_shape_get_stroke_cap(const Tvg_Paint* paint, Tvg_Stroke_Cap* cap)
* \brief The function gets the stroke capabilities.
* \see Tvg_Stroke_Cap
* \see tvg_shape_set_stroke_cap
* \param[in] paint Tvg_Paint pointer
* \param[out] cap stroke capabilities
* \return Tvg_Result return value
* - TVG_RESULT_SUCCESS: if ok.
* - TVG_RESULT_INVALID_PARAMETERS: if paint is invalid
*/
TVG_EXPORT Tvg_Result tvg_shape_get_stroke_cap(const Tvg_Paint* paint, Tvg_Stroke_Cap* cap);


/*!
* \fn TVG_EXPORT Tvg_Result tvg_shape_set_stroke_join(Tvg_Paint* paint, Tvg_Stroke_Join join)
* \brief The function sets the stroke join method.
* \see Tvg_Stroke_Join
* \see tvg_shape_set_stroke_cap
* \param[in] paint Tvg_Paint pointer
* \param[in] join join method
* \return Tvg_Result return value
* - TVG_RESULT_SUCCESS: if ok.
* - TVG_RESULT_INVALID_PARAMETERS: if paint is invalid
*/
TVG_EXPORT Tvg_Result tvg_shape_set_stroke_join(Tvg_Paint* paint, Tvg_Stroke_Join join);


/*!
* \fn TVG_EXPORT Tvg_Result tvg_shape_get_stroke_join(const Tvg_Paint* paint, Tvg_Stroke_Join* join)
* \brief The function gets the stroke join method
* \param[in] paint Tvg_Paint pointer
* \param[out] join join method
* \return Tvg_Result return value
* - TVG_RESULT_SUCCESS: if ok.
* - TVG_RESULT_INVALID_PARAMETERS: if paint is invalid
*/
TVG_EXPORT Tvg_Result tvg_shape_get_stroke_join(const Tvg_Paint* paint, Tvg_Stroke_Join* join);


/*!
* \fn TVG_EXPORT Tvg_Result tvg_shape_set_fill_color(Tvg_Paint* paint, uint8_t r, uint8_t g, uint8_t b, uint8_t a)
* \brief The function sets shape's fill color.
* \see tvg_shape_get_fill_color
* \param[in] paint Tvg_Paint pointer
* \param[in] r red value
* \param[in] g green value
* \param[in] b blue value
* \param[in] a alpha value
* \return Tvg_Result return value
* - TVG_RESULT_SUCCESS: if ok.
* - TVG_RESULT_INVALID_PARAMETERS: if paint is invalid
*/
TVG_EXPORT Tvg_Result tvg_shape_set_fill_color(Tvg_Paint* paint, uint8_t r, uint8_t g, uint8_t b, uint8_t a);


/*!
* \fn TVG_EXPORT Tvg_Result tvg_shape_get_fill_color(const Tvg_Paint* paint, uint8_t* r, uint8_t* g, uint8_t* b, uint8_t* a)
* \brief The function gets shape's fill color
* \see tvg_shape_set_fill_color
* \param[in] paint Tvg_Paint pointer
* \param[out] r red value
* \param[out] g green value
* \param[out] b blue value
* \param[out] a alpha value
* \return Tvg_Result return value
* - TVG_RESULT_SUCCESS: if ok.
* - TVG_RESULT_INVALID_PARAMETERS: if paint is invalid
*/
TVG_EXPORT Tvg_Result tvg_shape_get_fill_color(const Tvg_Paint* paint, uint8_t* r, uint8_t* g, uint8_t* b, uint8_t* a);


/*!
* \fn TVG_EXPORT Tvg_Result tvg_shape_set_fill_rule(Tvg_Paint* paint, Tvg_Fill_Rule rule)
* \brief The function sets shape's fill rule.  TVG_FILL_RULE_WINDING is used as default fill rule
* \see \link Wiki https://en.wikipedia.org/wiki/Nonzero-rule \endlink
* \param[in] paint Tvg_Paint pointer
* \param[in] rule fill rule
* \return Tvg_Result return value
* - TVG_RESULT_SUCCESS: if ok.
* - TVG_RESULT_INVALID_PARAMETERS: if paint is invalid
*/
TVG_EXPORT Tvg_Result tvg_shape_set_fill_rule(Tvg_Paint* paint, Tvg_Fill_Rule rule);


/*!
* \fn TVG_EXPORT Tvg_Result tvg_shape_get_fill_rule(const Tvg_Paint* paint, Tvg_Fill_Rule* rule)
* \brief The function gets shape's fill rule.
* \see tvg_shape_get_fill_rule
* \param[in] paint Tvg_Paint pointer
* \param[out] rule shape's fill rule
* \return Tvg_Result return value
* - TVG_RESULT_SUCCESS: if ok.
* - TVG_RESULT_INVALID_PARAMETERS: if paint is invalid
*/
TVG_EXPORT Tvg_Result tvg_shape_get_fill_rule(const Tvg_Paint* paint, Tvg_Fill_Rule* rule);


/*!
* \fn TVG_EXPORT Tvg_Result tvg_shape_set_linear_gradient(Tvg_Paint* paint, Tvg_Gradient* grad)
* \brief The function inserts linear gradient object as an shape fill.
* \code
* Tvg_Gradient* grad = tvg_linear_gradient_new();
* tvg_linear_gradient_set(grad, 700, 700, 800, 800);
* tvg_shape_set_linear_gradient(shape, grad);
* \endcode
* \param[in] paint Tvg_Paint pointer
* \param[in] grad Tvg_Gradient pointer (linear)
* \return Tvg_Result return value
* - TVG_RESULT_SUCCESS: if ok.
* - TVG_RESULT_INVALID_PARAMETERS: if paint is invalid
*/
TVG_EXPORT Tvg_Result tvg_shape_set_linear_gradient(Tvg_Paint* paint, Tvg_Gradient* grad);


/*!
* \fn TVG_EXPORT Tvg_Result tvg_shape_set_radial_gradient(Tvg_Paint* paint, Tvg_Gradient* grad)
* \brief The function inserts radial gradient object as an shape fill.
* \code
* Tvg_Gradient* grad = tvg_radial_gradient_new();
* tvg_radial_gradient_set(grad, 550, 550, 50));
* tvg_shape_set_radial_gradient(shape, grad);
* \endcode
* \param[in] paint Tvg_Paint pointer
* \param[in] grad Tvg_Gradient pointer
* \return Tvg_Result return value
* - TVG_RESULT_SUCCESS: if ok.
* - TVG_RESULT_INVALID_PARAMETERS: if paint is invalid
*/
TVG_EXPORT Tvg_Result tvg_shape_set_radial_gradient(Tvg_Paint* paint, Tvg_Gradient* grad);


/*!
* \fn TVG_EXPORT Tvg_Result tvg_shape_get_gradient(const Tvg_Paint* paint, Tvg_Gradient** grad)
* \brief The function returns gradient previously inserted to given shape. Function deos not
* allocate any data.
* \param[in] paint Tvg_Paint pointer
* \param[out] grad Tvg_Gradient pointer
* \return Tvg_Result return value
* - TVG_RESULT_SUCCESS: if ok.
* - TVG_RESULT_INVALID_PARAMETERS: if paint is invalid
*/
TVG_EXPORT Tvg_Result tvg_shape_get_gradient(const Tvg_Paint* paint, Tvg_Gradient** grad);

/** \}*/

/**
* \defgroup ThorVGCapi_Gradient Gradient
* \brief Functions representing the gradient fill of the Shape object.
*
* It contains the information about the gradient colors and their arrangement
* inside the gradient bounds. The gradients bounds are defined in the LinearGradient
* or RadialGradient class, depending on the type of the gradient to be used.
* It specifies the gradient behavior in case the area defined by the gradient bounds
* is smaller than the area to be filled.
*
* \{
*/

/*!
* \struct Tvg_Color_Stop
* \brief A data structure storing the information about the color and its relative position inside the gradient bounds.
*/
typedef struct
{
    float offset; /**< The relative position of the color. */
    uint8_t r;    /**< The red color channel value in the range [0 ~ 255]. */
    uint8_t g;    /**< The green color channel value in the range [0 ~ 255]. */
    uint8_t b;    /**< The blue color channel value in the range [0 ~ 255]. */
    uint8_t a;    /**< The alpha channel value in the range [0 ~ 255], where 0 is completely transparent and 255 is opaque. */
} Tvg_Color_Stop;


/************************************************************************/
/* Gradient API                                                         */
/************************************************************************/
/*!
* \fn TVG_EXPORT Tvg_Gradient* tvg_linear_gradient_new()
* \brief The function creates new linear gradient object.
* \code
* Tvg_Paint shape = tvg_shape_new();
* tvg_shape_append_rect(shape, 700, 700, 100, 100, 20, 20);
* Tvg_Gradient* grad = tvg_linear_gradient_new();
* tvg_linear_gradient_set(grad, 700, 700, 800, 800);
* Tvg_Color_Stop color_stops[2] =
* {
*   {.offset=0, .r=0, .g=0, .b=0,   .a=255},
*   {.offset=1, .r=0, .g=255, .b=0, .a=255},
* };
* tvg_gradient_set_color_stops(grad, color_stops, 2);
* tvg_shape_set_linear_gradient(shape, grad);
* \endcode
* \return Tvg_Result return value
* - TVG_RESULT_SUCCESS: if ok.
* - TVG_RESULT_INVALID_PARAMETERS: if paint is invalid
*/
TVG_EXPORT Tvg_Gradient* tvg_linear_gradient_new();


/*!
* \fn TVG_EXPORT Tvg_Gradient* tvg_radial_gradient_new()
* \brief The function creates new gradient object.
* \code
* Tvg_Paint shape = tvg_shape_new();
* tvg_shape_append_rect(shape, 700, 700, 100, 100, 20, 20);
* Tvg_Gradient* grad = tvg_radial_gradient_new();
* tvg_linear_gradient_set(grad, 550, 550, 50);
* Tvg_Color_Stop color_stops[2] =
* {
*   {.offset=0, .r=0, .g=0, .b=0,   .a=255},
*   {.offset=1, .r=0, .g=255, .b=0, .a=255},
* };
* tvg_gradient_set_color_stops(grad, color_stops, 2);
* tvg_shape_set_radial_gradient(shape, grad);
* \endcode
* \return Tvg_Result return value
* - TVG_RESULT_SUCCESS: if ok.
* - TVG_RESULT_INVALID_PARAMETERS: if paint is invalid
*/
TVG_EXPORT Tvg_Gradient* tvg_radial_gradient_new();


/*!
* \fn TVG_EXPORT Tvg_Result tvg_linear_gradient_set(Tvg_Gradient* grad, float x1, float y1, float x2, float y2)
* \brief The function sets start (x1, y1) and end point (x2, y2) of the gradient.
* \param[in] grad Tvg_Gradient pointer
* \param[in] x1 start point x coordinate
* \param[in] y1 start point y coordinate
* \param[in] x2 end point x coordinate
* \param[in] y2 end point y coordinate
* \return Tvg_Result return value
* - TVG_RESULT_SUCCESS: if ok.
* - TVG_RESULT_INVALID_PARAMETERS: if paint is invalid
*/
TVG_EXPORT Tvg_Result tvg_linear_gradient_set(Tvg_Gradient* grad, float x1, float y1, float x2, float y2);


/*!
* \fn TVG_EXPORT Tvg_Result tvg_linear_gradient_get(Tvg_Gradient* grad, float* x1, float* y1, float* x2, float* y2)
* \brief The function gets linear gradient start and end postion.
* \param[in] grad Tvg_Gradient pointer
* \param[out] x1 start point x coordinate
* \param[out] y1 start point y coordinate
* \param[out] x2 end point x coordinate
* \param[out] y2 end point y coordinate
* \return Tvg_Result return value
* - TVG_RESULT_SUCCESS: if ok.
* - TVG_RESULT_INVALID_PARAMETERS: if paint is invalid
*/
TVG_EXPORT Tvg_Result tvg_linear_gradient_get(Tvg_Gradient* grad, float* x1, float* y1, float* x2, float* y2);


/*!
* \fn TVG_EXPORT Tvg_Result tvg_radial_gradient_set(Tvg_Gradient* grad, float cx, float cy, float radius)
* \brief The function sets radial gradient center and radius
* \param[in] grad Tvg_Gradient pointer
* \param[in] cx radial gradient center x coordinate
* \param[in] cy radial gradient center y coordinate
* \param[in] radius radial gradient radius value
* \return Tvg_Result return value
* - TVG_RESULT_SUCCESS: if ok.
* - TVG_RESULT_INVALID_PARAMETERS: if paint is invalid
*/
TVG_EXPORT Tvg_Result tvg_radial_gradient_set(Tvg_Gradient* grad, float cx, float cy, float radius);


/*!
* \fn TVG_EXPORT Tvg_Result tvg_radial_gradient_get(Tvg_Gradient* grad, float* cx, float* cy, float* radius)
* \brief The function gets radial gradient center point ant radius
* \param[in] grad Tvg_Gradient pointer
* \param[out] cx gradient center x coordinate
* \param[out] cy gradient center y coordinate
* \param[out] radius gradient radius value
* \return Tvg_Result return value
* - TVG_RESULT_SUCCESS: if ok.
* - TVG_RESULT_INVALID_PARAMETERS: if paint is invalid
*/
TVG_EXPORT Tvg_Result tvg_radial_gradient_get(Tvg_Gradient* grad, float* cx, float* cy, float* radius);

/*!
* \fn TVG_EXPORT Tvg_Result tvg_gradient_set_color_stops(Tvg_Gradient* grad, const Tvg_Color_Stop* color_stop, uint32_t cnt)
* \brief The function sets lists of color stops for the given gradient
* \see tvg_linear_gradient_new
* \param[in] grad Tvg_Gradient pointer
* \param[in] color_stop color stops list
* \param[in] cnt color stops size
* \return Tvg_Result return value
* - TVG_RESULT_SUCCESS: if ok.
* - TVG_RESULT_INVALID_PARAMETERS: if paint is invalid
*/
TVG_EXPORT Tvg_Result tvg_gradient_set_color_stops(Tvg_Gradient* grad, const Tvg_Color_Stop* color_stop, uint32_t cnt);


/*!
* \fn TVG_EXPORT Tvg_Result tvg_gradient_get_color_stops(Tvg_Gradient* grad, const Tvg_Color_Stop** color_stop, uint32_t* cnt)
* \brief The function gets lists of color stops for the given gradient
* \param[in] grad Tvg_Gradient pointer
* \param[out] color_stop color stops list
* \param[out] cnt color stops list size
* \return Tvg_Result return value
* - TVG_RESULT_SUCCESS: if ok.
* - TVG_RESULT_INVALID_PARAMETERS: if paint is invalid
*/
TVG_EXPORT Tvg_Result tvg_gradient_get_color_stops(Tvg_Gradient* grad, const Tvg_Color_Stop** color_stop, uint32_t* cnt);


/*!
* \fn TVG_EXPORT Tvg_Result tvg_gradient_set_spread(Tvg_Gradient* grad, const Tvg_Stroke_Fill spread)
* \brief The function sets spread fill method for given gradient
* \param[in] grad Tvg_Gradient pointer
* \param[in] spread spread method
* \return Tvg_Result return value
* - TVG_RESULT_SUCCESS: if ok.
* - TVG_RESULT_INVALID_PARAMETERS: if paint is invalid
*/
TVG_EXPORT Tvg_Result tvg_gradient_set_spread(Tvg_Gradient* grad, const Tvg_Stroke_Fill spread);


/*!
* \fn TVG_EXPORT Tvg_Result tvg_gradient_get_spread(Tvg_Gradient* grad, Tvg_Stroke_Fill* spread)
* \brief The function gets spread fill method for given gradient
* \param[in] grad Tvg_Gradient pointer
* \param[out] spread spread method
* \return Tvg_Result return value
* - TVG_RESULT_SUCCESS: if ok.
* - TVG_RESULT_INVALID_PARAMETERS: if paint is invalid
*/
TVG_EXPORT Tvg_Result tvg_gradient_get_spread(Tvg_Gradient* grad, Tvg_Stroke_Fill* spread);


/*!
* \fn TVG_EXPORT Tvg_Result tvg_gradient_del(Tvg_Gradient* grad)
* \brief The function deletes given gradient object
* \param[in] grad Tvg_Gradient pointer
* \return Tvg_Result return value
* - TVG_RESULT_SUCCESS: if ok.
* - TVG_RESULT_INVALID_PARAMETERS: if paint is invalid
*/
TVG_EXPORT Tvg_Result tvg_gradient_del(Tvg_Gradient* grad);

/** \}*/

/**
* \defgroup ThorVGCapi_Picture Picture
* \brief Functions class representing an image read in one of the supported formats: svg, png and raw.
* Besides the methods inherited from the Paint, it provides methods to load the image,
* to change its size and to get the basic information.
*
* \{
*/


/************************************************************************/
/* Picture API                                                          */
/************************************************************************/
/*!
* \fn TVG_EXPORT Tvg_Paint* tvg_picture_new()
* \brief The function creates new picture object.
* \return Tvg_Result return value
* - TVG_RESULT_SUCCESS: if ok.
* - TVG_RESULT_INVALID_PARAMETERS: if paint is invalid
*/
TVG_EXPORT Tvg_Paint* tvg_picture_new();


/*!
* \fn TVG_EXPORT Tvg_Result tvg_picture_load(Tvg_Paint* paint, const char* path)
* \brief The function loads image into given paint object
* \param[in] paint Tvg_Paint pointer
* \param[in] path absolute path to the image file
* \return Tvg_Result return value
* - TVG_RESULT_SUCCESS: if ok.
* - TVG_RESULT_INVALID_PARAMETERS: if paint is invalid
*/
TVG_EXPORT Tvg_Result tvg_picture_load(Tvg_Paint* paint, const char* path);


/*!
* \fn TVG_EXPORT Tvg_Result tvg_picture_load_raw(Tvg_Paint* paint, uint32_t *data, uint32_t w, uint32_t h, bool copy)
* \brief The function loads raw image data into given paint object.
* \param[in] paint Tvg_Paint pointer
* \param[in] data raw data pointer
* \param[in] w picture width
* \param[in] h picture height
* \param[in] copy if copy is set to true function copies data into the paint
* \return Tvg_Result return value
* - TVG_RESULT_SUCCESS: if ok.
* - TVG_RESULT_INVALID_PARAMETERS: if paint is invalid
*/
TVG_EXPORT Tvg_Result tvg_picture_load_raw(Tvg_Paint* paint, uint32_t *data, uint32_t w, uint32_t h, bool copy);


/*!
* \fn TVG_EXPORT Tvg_Result tvg_picture_get_viewbox(const Tvg_Paint* paint, float* x, float* y, float* w, float* h)
* \brief The function returns viewbox coordinates and size for given paint
* \param[in] paint Tvg_Paint pointer
* \param[out] x left top corner x coordinate
* \param[out] y left top corner y coordinate
* \param[out] w viewbox width
* \param[out] h viewbox height
* \return Tvg_Result return value
* - TVG_RESULT_SUCCESS: if ok.
* - TVG_RESULT_INVALID_PARAMETERS: if paint is invalid
*/
TVG_EXPORT Tvg_Result tvg_picture_get_viewbox(const Tvg_Paint* paint, float* x, float* y, float* w, float* h);

/** \}*/

/**
* \defgroup ThorVGCapi_Scene Scene
* \brief Functions enabling to hold many Paint objects.
*
* As a whole they can be transformed, their transparency can be changed, or the composition
* methods may be used to all of them at once.
*
* \{
*/

/************************************************************************/
/* Scene API                                                            */
/************************************************************************/
/*!
* \fn TVG_EXPORT Tvg_Paint* tvg_scene_new()
* \brief The function creates new scene object. Scene object is used to group paints
* into one object which can be manipulated using Tvg_Paint API.
* \return Tvg_Paint pointer to newly allocated scene or NULL if something went wrong
*/
TVG_EXPORT Tvg_Paint* tvg_scene_new();


/*!
* \fn TVG_EXPORT Tvg_Result tvg_scene_reserve(Tvg_Paint* scene, uint32_t size)
* \brief The function reserves a space in given space for specific number of paints
* \see tvg_canvas_reserve
* \param[in] scene Tvg_Paint pointer
* \param[in] size size to allocate
* \return Tvg_Result return value
* - TVG_RESULT_SUCCESS: if ok.
* - TVG_RESULT_INVALID_PARAMETERS: if paint is invalid
*/
TVG_EXPORT Tvg_Result tvg_scene_reserve(Tvg_Paint* scene, uint32_t size);


/*!
* \fn TVG_EXPORT Tvg_Result tvg_scene_push(Tvg_Paint* scene, Tvg_Paint* paint)
* \brief The function inserts given paint in the specified scene.
* \see tvg_canvas_push
* \param[in] scene Tvg_Paint pointer (scene)
* \param[in] paint Tvg_Paint pointer (paint)
* \return Tvg_Result return value
* - TVG_RESULT_SUCCESS: if ok.
* - TVG_RESULT_INVALID_PARAMETERS: if paint or scene is invalid
*/
TVG_EXPORT Tvg_Result tvg_scene_push(Tvg_Paint* scene, Tvg_Paint* paint);


/*!
* \fn TVG_EXPORT Tvg_Result tvg_scene_clear(Tvg_Paint* scene)
* \brief The function claers paints inserted in scene
* \see tvg_canvas_clear
* \param scene Tvg_Paint pointer
* \return Tvg_Result return value
* - TVG_RESULT_SUCCESS: if ok.
* - TVG_RESULT_INVALID_PARAMETERS: if paint is invalid
*/
TVG_EXPORT Tvg_Result tvg_scene_clear(Tvg_Paint* scene);
/** \}*/

/** \}*/

#ifdef __cplusplus
}
#endif

#endif //_THORVG_CAPI_H_<|MERGE_RESOLUTION|>--- conflicted
+++ resolved
@@ -39,16 +39,11 @@
 typedef struct _Tvg_Gradient Tvg_Gradient;
 
 /**
-<<<<<<< HEAD
- * \defgroup ThorVG_CAPI (BETA version)
- */
-=======
-* \defgroup ThorVGCapi C APIs
-* \brief ThorVG provides C interface.
+* \defgroup ThorVG_CAPI (BETA version)
+* \brief ThorVG C Language Binding APIs.
 *
 * \{
 */
->>>>>>> d4f1864c
 
 /**
 * \defgroup ThorVGCapi_Initializer Initializer
